# Smoke tests for SkyPilot
# Default options are set in pyproject.toml
# Example usage:
# Run all tests except for AWS and Lambda Cloud
# > pytest tests/test_smoke.py
#
# Terminate failed clusters after test finishes
# > pytest tests/test_smoke.py --terminate-on-failure
#
# Re-run last failed tests
# > pytest --lf
#
# Run one of the smoke tests
# > pytest tests/test_smoke.py::test_minimal
#
# Only run managed spot tests
# > pytest tests/test_smoke.py --managed-spot
#
# Only run sky serve tests
# > pytest tests/test_smoke.py --sky-serve
#
# Only run test for AWS + generic tests
# > pytest tests/test_smoke.py --aws
#
# Change cloud for generic tests to aws
# > pytest tests/test_smoke.py --generic-cloud aws

import inspect
import json
import os
import pathlib
import shlex
import shutil
import subprocess
import sys
import tempfile
import time
from typing import Dict, List, NamedTuple, Optional, Tuple
import urllib.parse
import uuid

import colorama
import jinja2
import pytest

import sky
from sky import global_user_state
from sky import serve
from sky import spot
from sky.adaptors import cloudflare
from sky.adaptors import ibm
from sky.clouds import AWS
from sky.clouds import Azure
from sky.clouds import GCP
from sky.data import data_utils
from sky.data import storage as storage_lib
from sky.data.data_utils import Rclone
from sky.skylet import events
from sky.utils import common_utils
from sky.utils import subprocess_utils

# To avoid the second smoke test reusing the cluster launched in the first
# smoke test. Also required for test_spot_recovery to make sure the manual
# termination with aws ec2 does not accidentally terminate other spot clusters
# from the different spot launch with the same cluster name but a different job
# id.
test_id = str(uuid.uuid4())[-2:]

LAMBDA_TYPE = '--cloud lambda --gpus A10'

SCP_TYPE = '--cloud scp'
SCP_GPU_V100 = '--gpus V100-32GB'

storage_setup_commands = [
    'touch ~/tmpfile',
    'mkdir -p ~/tmp-workdir',
    'touch ~/tmp-workdir/tmp\ file',
    'touch ~/tmp-workdir/tmp\ file2',
    'touch ~/tmp-workdir/foo',
    'ln -f -s ~/tmp-workdir/ ~/tmp-workdir/circle-link',
    'touch ~/.ssh/id_rsa.pub',
]

# Wait until the spot controller is not in INIT state.
# This is a workaround for the issue that when multiple spot tests
# are running in parallel, the spot controller may be in INIT and
# the spot queue/cancel command will return staled table.
_SPOT_QUEUE_WAIT = (
    's=$(sky spot queue); '
    'until [ `echo "$s" '
    '| grep "jobs will not be shown until it becomes UP." '
    '| wc -l` -eq 0 ]; '
    'do echo "Waiting for spot queue to be ready..."; '
    'sleep 5; s=$(sky spot queue); done; echo "$s"; '
    'echo; echo; echo "$s"'
)
_SPOT_CANCEL_WAIT = (
    's=$(sky spot cancel -y -n {job_name}); until [ `echo "$s" '
    '| grep "Please wait for the controller to be ready." '
    '| wc -l` -eq 0 ]; do echo "Waiting for the spot controller '
    'to be ready"; sleep 5; s=$(sky spot cancel -y -n {job_name}); '
    'done; echo "$s"; echo; echo; echo "$s"'
)
# TODO(zhwu): make the spot controller on GCP.


class Test(NamedTuple):
    name: str
    # Each command is executed serially.  If any failed, the remaining commands
    # are not run and the test is treated as failed.
    commands: List[str]
    teardown: Optional[str] = None
    # Timeout for each command in seconds.
    timeout: int = 15 * 60

    def echo(self, message: str):
        # pytest's xdist plugin captures stdout; print to stderr so that the
        # logs are streaming while the tests are running.
        prefix = f'[{self.name}]'
        message = f'{prefix} {message}'
        message = message.replace('\n', f'\n{prefix} ')
        print(message, file=sys.stderr, flush=True)


def _get_cluster_name() -> str:
    """Returns a user-unique cluster name for each test_<name>().

    Must be called from each test_<name>().
    """
    caller_func_name = inspect.stack()[1][3]
    test_name = caller_func_name.replace('_', '-').replace('test-', 't-')
    test_name = common_utils.make_cluster_name_on_cloud(
        test_name, 24, add_user_hash=False
    )
    return f'{test_name}-{test_id}'


def run_one_test(test: Test) -> Tuple[int, str, str]:
    # Fail fast if `sky` CLI somehow errors out.
    subprocess.run(['sky', 'status'], stdout=subprocess.DEVNULL, check=True)
    log_file = tempfile.NamedTemporaryFile(
        'a', prefix=f'{test.name}-', suffix='.log', delete=False
    )
    test.echo(f'Test started. Log: less {log_file.name}')
    for command in test.commands:
        log_file.write(f'+ {command}\n')
        log_file.flush()
        proc = subprocess.Popen(
            command,
            stdout=log_file,
            stderr=subprocess.STDOUT,
            shell=True,
            executable='/bin/bash',
        )
        try:
            proc.wait(timeout=test.timeout)
        except subprocess.TimeoutExpired as e:
            log_file.flush()
            test.echo(f'Timeout after {test.timeout} seconds.')
            test.echo(str(e))
            log_file.write(f'Timeout after {test.timeout} seconds.\n')
            log_file.flush()
            # Kill the current process.
            proc.terminate()
            proc.returncode = 1  # None if we don't set it.
            break

        if proc.returncode:
            break

    style = colorama.Style
    fore = colorama.Fore
    outcome = (
        f'{fore.RED}Failed{style.RESET_ALL}'
        if proc.returncode
        else f'{fore.GREEN}Passed{style.RESET_ALL}'
    )
    reason = f'\nReason: {command}' if proc.returncode else ''
    msg = f'{outcome}.' f'{reason}' f'\nLog: less {log_file.name}\n'
    test.echo(msg)
    log_file.write(msg)
    if (
        proc.returncode == 0 or pytest.terminate_on_failure
    ) and test.teardown is not None:
        subprocess_utils.run(
            test.teardown,
            stdout=log_file,
            stderr=subprocess.STDOUT,
            timeout=10 * 60,  # 10 mins
            shell=True,
        )

    if proc.returncode:
        raise Exception(f'test failed: less {log_file.name}')


def get_aws_region_for_quota_failover() -> Optional[str]:
    candidate_regions = AWS.regions_with_offering(
        instance_type='p3.16xlarge',
        accelerators=None,
        use_spot=True,
        region=None,
        zone=None,
    )
    original_resources = sky.Resources(
        cloud=sky.AWS(), instance_type='p3.16xlarge', use_spot=True
    )

    # Filter the regions with proxy command in ~/.sky/config.yaml.
    filtered_regions = original_resources.get_valid_regions_for_launchable()
    candidate_regions = [
        region for region in candidate_regions if region.name in filtered_regions
    ]

    for region in candidate_regions:
        resources = original_resources.copy(region=region.name)
        if not AWS.check_quota_available(resources):
            return region.name

    return None


def get_gcp_region_for_quota_failover() -> Optional[str]:
    candidate_regions = GCP.regions_with_offering(
        instance_type=None,
        accelerators={'A100-80GB': 1},
        use_spot=True,
        region=None,
        zone=None,
    )

    original_resources = sky.Resources(
        cloud=sky.GCP(),
        instance_type='a2-ultragpu-1g',
        accelerators={'A100-80GB': 1},
        use_spot=True,
    )

    # Filter the regions with proxy command in ~/.sky/config.yaml.
    filtered_regions = original_resources.get_valid_regions_for_launchable()
    candidate_regions = [
        region for region in candidate_regions if region.name in filtered_regions
    ]

    for region in candidate_regions:
        if not GCP.check_quota_available(original_resources.copy(region=region.name)):
            return region.name

    return None


# ---------- Dry run: 2 Tasks in a chain. ----------
def test_example_app():
    test = Test(
        'example_app',
        ['python examples/example_app.py'],
    )
    run_one_test(test)


# ---------- A minimal task ----------
def test_minimal(generic_cloud: str):
    name = _get_cluster_name()
    test = Test(
        'minimal',
        [
            f'sky launch -y -c {name} --cloud {generic_cloud} tests/test_yamls/minimal.yaml',
            f'sky logs {name} 1 --status',
            f'sky logs {name} --status | grep "Job 1: SUCCEEDED"',  # Equivalent.
            # Check the logs downloading
            f'log_path=$(sky logs {name} 1 --sync-down | grep "Job 1 logs:" | sed -E "s/^.*Job 1 logs: (.*)\\x1b\\[0m/\\1/g") && echo $log_path && test -f $log_path/run.log',
            # Ensure the raylet process has the correct file descriptor limit.
            f"sky exec {name} \"prlimit -n --pid=\$(pgrep -f 'raylet/raylet --raylet_socket_name') | grep '\"'1048576 1048576'\"'\"",
            f'sky logs {name} 2 --status',  # Ensure the job succeeded.
        ],
        f'sky down -y {name}',
    )
    run_one_test(test)


# ---------- Test region ----------
@pytest.mark.aws
def test_aws_region():
    name = _get_cluster_name()
    test = Test(
        'aws_region',
        [
            f'sky launch -y -c {name} --region us-east-2 examples/minimal.yaml',
            f'sky exec {name} examples/minimal.yaml',
            f'sky logs {name} 1 --status',  # Ensure the job succeeded.
            f'sky status --all | grep {name} | grep us-east-2',  # Ensure the region is correct.
        ],
        f'sky down -y {name}',
    )
    run_one_test(test)


@pytest.mark.gcp
def test_gcp_region_and_service_account():
    name = _get_cluster_name()
    test = Test(
        'gcp_region',
        [
            f'sky launch -y -c {name} --region us-central1 --cloud gcp tests/test_yamls/minimal.yaml',
            f'sky exec {name} tests/test_yamls/minimal.yaml',
            f'sky logs {name} 1 --status',  # Ensure the job succeeded.
            f'sky exec {name} \'curl -H "Metadata-Flavor: Google" "http://metadata.google.internal/computeMetadata/v1/instance/service-accounts/default/identity?format=standard&audience=gcp"\'',
            f'sky logs {name} 2 --status',  # Ensure the job succeeded.
            f'sky status --all | grep {name} | grep us-central1',  # Ensure the region is correct.
        ],
        f'sky down -y {name}',
    )
    run_one_test(test)


@pytest.mark.ibm
def test_ibm_region():
    name = _get_cluster_name()
    region = 'eu-de'
    test = Test(
        'region',
        [
            f'sky launch -y -c {name} --cloud ibm --region {region} examples/minimal.yaml',
            f'sky exec {name} --cloud ibm examples/minimal.yaml',
            f'sky logs {name} 1 --status',  # Ensure the job succeeded.
            f'sky status --all | grep {name} | grep {region}',  # Ensure the region is correct.
        ],
        f'sky down -y {name}',
    )
    run_one_test(test)


@pytest.mark.azure
def test_azure_region():
    name = _get_cluster_name()
    test = Test(
        'azure_region',
        [
            f'sky launch -y -c {name} --region eastus2 --cloud azure tests/test_yamls/minimal.yaml',
            f'sky exec {name} tests/test_yamls/minimal.yaml',
            f'sky logs {name} 1 --status',  # Ensure the job succeeded.
            f'sky status --all | grep {name} | grep eastus2',  # Ensure the region is correct.
        ],
        f'sky down -y {name}',
    )
    run_one_test(test)


# ---------- Test zone ----------
@pytest.mark.aws
def test_aws_zone():
    name = _get_cluster_name()
    test = Test(
        'aws_zone',
        [
            f'sky launch -y -c {name} examples/minimal.yaml --zone us-east-2b',
            f'sky exec {name} examples/minimal.yaml --zone us-east-2b',
            f'sky logs {name} 1 --status',  # Ensure the job succeeded.
            f'sky status --all | grep {name} | grep us-east-2b',  # Ensure the zone is correct.
        ],
        f'sky down -y {name}',
    )
    run_one_test(test)


@pytest.mark.ibm
def test_ibm_zone():
    name = _get_cluster_name()
    zone = 'eu-de-2'
    test = Test(
        'zone',
        [
            f'sky launch -y -c {name} --cloud ibm examples/minimal.yaml --zone {zone}',
            f'sky exec {name} --cloud ibm examples/minimal.yaml --zone {zone}',
            f'sky logs {name} 1 --status',  # Ensure the job succeeded.
            f'sky status --all | grep {name} | grep {zone}',  # Ensure the zone is correct.
        ],
        f'sky down -y {name} {name}-2 {name}-3',
    )
    run_one_test(test)


@pytest.mark.gcp
def test_gcp_zone():
    name = _get_cluster_name()
    test = Test(
        'gcp_zone',
        [
            f'sky launch -y -c {name} --zone us-central1-a --cloud gcp tests/test_yamls/minimal.yaml',
            f'sky exec {name} --zone us-central1-a --cloud gcp tests/test_yamls/minimal.yaml',
            f'sky logs {name} 1 --status',  # Ensure the job succeeded.
            f'sky status --all | grep {name} | grep us-central1-a',  # Ensure the zone is correct.
        ],
        f'sky down -y {name}',
    )
    run_one_test(test)


# ---------- Test the image ----------
@pytest.mark.aws
def test_aws_images():
    name = _get_cluster_name()
    test = Test(
        'aws_images',
        [
            f'sky launch -y -c {name} --image-id skypilot:gpu-ubuntu-1804 examples/minimal.yaml',
            f'sky logs {name} 1 --status',  # Ensure the job succeeded.
            f'sky launch -c {name} --image-id skypilot:gpu-ubuntu-2004 examples/minimal.yaml && exit 1 || true',
            f'sky launch -y -c {name} examples/minimal.yaml',
            f'sky logs {name} 2 --status',
            f'sky logs {name} --status | grep "Job 2: SUCCEEDED"',  # Equivalent.
        ],
        f'sky down -y {name}',
    )
    run_one_test(test)


@pytest.mark.gcp
def test_gcp_images():
    name = _get_cluster_name()
    test = Test(
        'gcp_images',
        [
            f'sky launch -y -c {name} --image-id skypilot:gpu-debian-10 --cloud gcp tests/test_yamls/minimal.yaml',
            f'sky logs {name} 1 --status',  # Ensure the job succeeded.
            f'sky launch -c {name} --image-id skypilot:cpu-debian-10 --cloud gcp tests/test_yamls/minimal.yaml && exit 1 || true',
            f'sky launch -y -c {name} tests/test_yamls/minimal.yaml',
            f'sky logs {name} 2 --status',
            f'sky logs {name} --status | grep "Job 2: SUCCEEDED"',  # Equivalent.
        ],
        f'sky down -y {name}',
    )
    run_one_test(test)


@pytest.mark.aws
def test_aws_image_id_dict():
    name = _get_cluster_name()
    test = Test(
        'aws_image_id_dict',
        [
            # Use image id dict.
            f'sky launch -y -c {name} examples/per_region_images.yaml',
            f'sky exec {name} examples/per_region_images.yaml',
            f'sky exec {name} "ls ~"',
            f'sky logs {name} 1 --status',
            f'sky logs {name} 2 --status',
            f'sky logs {name} 3 --status',
        ],
        f'sky down -y {name}',
    )
    run_one_test(test)


@pytest.mark.gcp
def test_gcp_image_id_dict():
    name = _get_cluster_name()
    test = Test(
        'gcp_image_id_dict',
        [
            # Use image id dict.
            f'sky launch -y -c {name} tests/test_yamls/gcp_per_region_images.yaml',
            f'sky exec {name} tests/test_yamls/gcp_per_region_images.yaml',
            f'sky exec {name} "ls ~"',
            f'sky logs {name} 1 --status',
            f'sky logs {name} 2 --status',
            f'sky logs {name} 3 --status',
        ],
        f'sky down -y {name}',
    )
    run_one_test(test)


@pytest.mark.aws
def test_aws_image_id_dict_region():
    name = _get_cluster_name()
    test = Test(
        'aws_image_id_dict_region',
        [
            # YAML has
            #   image_id:
            #       us-west-2: skypilot:gpu-ubuntu-1804
            #       us-east-2: skypilot:gpu-ubuntu-2004
            # Use region to filter image_id dict.
            f'sky launch -y -c {name} --region us-east-1 examples/per_region_images.yaml && exit 1 || true',
            f'sky status | grep {name} && exit 1 || true',  # Ensure the cluster is not created.
            f'sky launch -y -c {name} --region us-east-2 examples/per_region_images.yaml',
            # Should success because the image id match for the region.
            f'sky launch -c {name} --image-id skypilot:gpu-ubuntu-2004 examples/minimal.yaml',
            f'sky exec {name} --image-id skypilot:gpu-ubuntu-2004 examples/minimal.yaml',
            f'sky exec {name} --image-id skypilot:gpu-ubuntu-1804 examples/minimal.yaml && exit 1 || true',
            f'sky logs {name} 1 --status',
            f'sky logs {name} 2 --status',
            f'sky logs {name} 3 --status',
            f'sky status --all | grep {name} | grep us-east-2',  # Ensure the region is correct.
            # Ensure exec works.
            f'sky exec {name} --region us-east-2 examples/per_region_images.yaml',
            f'sky exec {name} examples/per_region_images.yaml',
            f'sky exec {name} --cloud aws --region us-east-2 "ls ~"',
            f'sky exec {name} "ls ~"',
            f'sky logs {name} 4 --status',
            f'sky logs {name} 5 --status',
            f'sky logs {name} 6 --status',
            f'sky logs {name} 7 --status',
        ],
        f'sky down -y {name}',
    )
    run_one_test(test)


@pytest.mark.gcp
def test_gcp_image_id_dict_region():
    name = _get_cluster_name()
    test = Test(
        'gcp_image_id_dict_region',
        [
            # Use region to filter image_id dict.
            f'sky launch -y -c {name} --region us-east1 tests/test_yamls/gcp_per_region_images.yaml && exit 1 || true',
            f'sky status | grep {name} && exit 1 || true',  # Ensure the cluster is not created.
            f'sky launch -y -c {name} --region us-west3 tests/test_yamls/gcp_per_region_images.yaml',
            # Should success because the image id match for the region.
            f'sky launch -c {name} --cloud gcp --image-id projects/ubuntu-os-cloud/global/images/ubuntu-1804-bionic-v20230112 tests/test_yamls/minimal.yaml',
            f'sky exec {name} --cloud gcp --image-id projects/ubuntu-os-cloud/global/images/ubuntu-1804-bionic-v20230112 tests/test_yamls/minimal.yaml',
            f'sky exec {name} --cloud gcp --image-id skypilot:cpu-debian-10 tests/test_yamls/minimal.yaml && exit 1 || true',
            f'sky logs {name} 1 --status',
            f'sky logs {name} 2 --status',
            f'sky logs {name} 3 --status',
            f'sky status --all | grep {name} | grep us-west3',  # Ensure the region is correct.
            # Ensure exec works.
            f'sky exec {name} --region us-west3 tests/test_yamls/gcp_per_region_images.yaml',
            f'sky exec {name} tests/test_yamls/gcp_per_region_images.yaml',
            f'sky exec {name} --cloud gcp --region us-west3 "ls ~"',
            f'sky exec {name} "ls ~"',
            f'sky logs {name} 4 --status',
            f'sky logs {name} 5 --status',
            f'sky logs {name} 6 --status',
            f'sky logs {name} 7 --status',
        ],
        f'sky down -y {name}',
    )
    run_one_test(test)


@pytest.mark.aws
def test_aws_image_id_dict_zone():
    name = _get_cluster_name()
    test = Test(
        'aws_image_id_dict_zone',
        [
            # YAML has
            #   image_id:
            #       us-west-2: skypilot:gpu-ubuntu-1804
            #       us-east-2: skypilot:gpu-ubuntu-2004
            # Use zone to filter image_id dict.
            f'sky launch -y -c {name} --zone us-east-1b examples/per_region_images.yaml && exit 1 || true',
            f'sky status | grep {name} && exit 1 || true',  # Ensure the cluster is not created.
            f'sky launch -y -c {name} --zone us-east-2a examples/per_region_images.yaml',
            # Should success because the image id match for the zone.
            f'sky launch -y -c {name} --image-id skypilot:gpu-ubuntu-2004 examples/minimal.yaml',
            f'sky exec {name} --image-id skypilot:gpu-ubuntu-2004 examples/minimal.yaml',
            # Fail due to image id mismatch.
            f'sky exec {name} --image-id skypilot:gpu-ubuntu-1804 examples/minimal.yaml && exit 1 || true',
            f'sky logs {name} 1 --status',
            f'sky logs {name} 2 --status',
            f'sky logs {name} 3 --status',
            f'sky status --all | grep {name} | grep us-east-2a',  # Ensure the zone is correct.
            # Ensure exec works.
            f'sky exec {name} --zone us-east-2a examples/per_region_images.yaml',
            f'sky exec {name} examples/per_region_images.yaml',
            f'sky exec {name} --cloud aws --region us-east-2 "ls ~"',
            f'sky exec {name} "ls ~"',
            f'sky logs {name} 4 --status',
            f'sky logs {name} 5 --status',
            f'sky logs {name} 6 --status',
            f'sky logs {name} 7 --status',
        ],
        f'sky down -y {name}',
    )
    run_one_test(test)


@pytest.mark.gcp
def test_gcp_image_id_dict_zone():
    name = _get_cluster_name()
    test = Test(
        'gcp_image_id_dict_zone',
        [
            # Use zone to filter image_id dict.
            f'sky launch -y -c {name} --zone us-east1-a tests/test_yamls/gcp_per_region_images.yaml && exit 1 || true',
            f'sky status | grep {name} && exit 1 || true',  # Ensure the cluster is not created.
            f'sky launch -y -c {name} --zone us-central1-a tests/test_yamls/gcp_per_region_images.yaml',
            # Should success because the image id match for the zone.
            f'sky launch -y -c {name} --cloud gcp --image-id skypilot:cpu-debian-10 tests/test_yamls/minimal.yaml',
            f'sky exec {name} --cloud gcp --image-id skypilot:cpu-debian-10 tests/test_yamls/minimal.yaml',
            # Fail due to image id mismatch.
            f'sky exec {name} --cloud gcp --image-id skypilot:gpu-debian-10 tests/test_yamls/minimal.yaml && exit 1 || true',
            f'sky logs {name} 1 --status',
            f'sky logs {name} 2 --status',
            f'sky logs {name} 3 --status',
            f'sky status --all | grep {name} | grep us-central1',  # Ensure the zone is correct.
            # Ensure exec works.
            f'sky exec {name} --cloud gcp --zone us-central1-a tests/test_yamls/gcp_per_region_images.yaml',
            f'sky exec {name} tests/test_yamls/gcp_per_region_images.yaml',
            f'sky exec {name} --cloud gcp --region us-central1 "ls ~"',
            f'sky exec {name} "ls ~"',
            f'sky logs {name} 4 --status',
            f'sky logs {name} 5 --status',
            f'sky logs {name} 6 --status',
            f'sky logs {name} 7 --status',
        ],
        f'sky down -y {name}',
    )
    run_one_test(test)


@pytest.mark.aws
def test_clone_disk_aws():
    name = _get_cluster_name()
    test = Test(
        'clone_disk_aws',
        [
            f'sky launch -y -c {name} --cloud aws --region us-east-2 --retry-until-up "echo hello > ~/user_file.txt"',
            f'sky launch --clone-disk-from {name} -y -c {name}-clone && exit 1 || true',
            f'sky stop {name} -y',
            'sleep 60',
            f'sky launch --clone-disk-from {name} -y -c {name}-clone --cloud aws -d --region us-east-2 "cat ~/user_file.txt | grep hello"',
            f'sky launch --clone-disk-from {name} -y -c {name}-clone-2 --cloud aws -d --region us-east-2 "cat ~/user_file.txt | grep hello"',
            f'sky logs {name}-clone 1 --status',
            f'sky logs {name}-clone-2 1 --status',
        ],
        f'sky down -y {name} {name}-clone {name}-clone-2',
        timeout=30 * 60,
    )
    run_one_test(test)


@pytest.mark.gcp
def test_clone_disk_gcp():
    name = _get_cluster_name()
    test = Test(
        'clone_disk_gcp',
        [
            f'sky launch -y -c {name} --cloud gcp --zone us-east1-b --retry-until-up "echo hello > ~/user_file.txt"',
            f'sky launch --clone-disk-from {name} -y -c {name}-clone && exit 1 || true',
            f'sky stop {name} -y',
            f'sky launch --clone-disk-from {name} -y -c {name}-clone --cloud gcp --zone us-central1-a "cat ~/user_file.txt | grep hello"',
            f'sky launch --clone-disk-from {name} -y -c {name}-clone-2 --cloud gcp --zone us-east1-b "cat ~/user_file.txt | grep hello"',
            f'sky logs {name}-clone 1 --status',
            f'sky logs {name}-clone-2 1 --status',
        ],
        f'sky down -y {name} {name}-clone {name}-clone-2',
    )
    run_one_test(test)


@pytest.mark.aws
def test_image_no_conda():
    name = _get_cluster_name()
    test = Test(
        'image_no_conda',
        [
            # Use image id dict.
            f'sky launch -y -c {name} --region us-east-2 examples/per_region_images.yaml',
            f'sky logs {name} 1 --status',
            f'sky stop {name} -y',
            f'sky start {name} -y',
            f'sky exec {name} examples/per_region_images.yaml',
            f'sky logs {name} 2 --status',
        ],
        f'sky down -y {name}',
    )
    run_one_test(test)


# ------------ Test stale job ------------
@pytest.mark.no_lambda_cloud  # Lambda Cloud does not support stopping instances
@pytest.mark.no_kubernetes  # Kubernetes does not support stopping instances
def test_stale_job(generic_cloud: str):
    name = _get_cluster_name()
    test = Test(
        'stale_job',
        [
            f'sky launch -y -c {name} --cloud {generic_cloud} "echo hi"',
            f'sky exec {name} -d "echo start; sleep 10000"',
            f'sky stop {name} -y',
            'sleep 100',  # Ensure this is large enough, else GCP leaks.
            f'sky start {name} -y',
            f'sky logs {name} 1 --status',
            f's=$(sky queue {name}); echo "$s"; echo; echo; echo "$s" | grep FAILED',
        ],
        f'sky down -y {name}',
    )
    run_one_test(test)


@pytest.mark.aws
def test_aws_stale_job_manual_restart():
    name = _get_cluster_name()
    name_on_cloud = common_utils.make_cluster_name_on_cloud(
        name, sky.AWS.max_cluster_name_length()
    )
    region = 'us-east-2'
    test = Test(
        'aws_stale_job_manual_restart',
        [
            f'sky launch -y -c {name} --cloud aws --region {region} "echo hi"',
            f'sky exec {name} -d "echo start; sleep 10000"',
            # Stop the cluster manually.
            f'id=`aws ec2 describe-instances --region {region} --filters '
            f'Name=tag:ray-cluster-name,Values={name_on_cloud} '
            f'--query Reservations[].Instances[].InstanceId '
            '--output text`; '
            f'aws ec2 stop-instances --region {region} '
            '--instance-ids $id',
            'sleep 40',
            f'sky launch -c {name} -y "echo hi"',
            f'sky logs {name} 1 --status',
            f'sky logs {name} 3 --status',
            # Ensure the skylet updated the stale job status.
            f'sleep {events.JobSchedulerEvent.EVENT_INTERVAL_SECONDS}',
            f's=$(sky queue {name}); echo "$s"; echo; echo; echo "$s" | grep FAILED',
        ],
        f'sky down -y {name}',
    )
    run_one_test(test)


@pytest.mark.gcp
def test_gcp_stale_job_manual_restart():
    name = _get_cluster_name()
    name_on_cloud = common_utils.make_cluster_name_on_cloud(
        name, sky.GCP.max_cluster_name_length()
    )
    zone = 'us-west2-a'
    query_cmd = (
        f'gcloud compute instances list --filter='
        f'"(labels.ray-cluster-name={name_on_cloud})" '
        f'--zones={zone} --format="value(name)"'
    )
    stop_cmd = f'gcloud compute instances stop --zone={zone}' f' --quiet $({query_cmd})'
    test = Test(
        'gcp_stale_job_manual_restart',
        [
            f'sky launch -y -c {name} --cloud gcp --zone {zone} "echo hi"',
            f'sky exec {name} -d "echo start; sleep 10000"',
            # Stop the cluster manually.
            stop_cmd,
            'sleep 40',
            f'sky launch -c {name} -y "echo hi"',
            f'sky logs {name} 1 --status',
            f'sky logs {name} 3 --status',
            # Ensure the skylet updated the stale job status.
            f'sleep {events.JobSchedulerEvent.EVENT_INTERVAL_SECONDS}',
            f's=$(sky queue {name}); echo "$s"; echo; echo; echo "$s" | grep FAILED',
        ],
        f'sky down -y {name}',
    )
    run_one_test(test)


# ---------- Check Sky's environment variables; workdir. ----------
@pytest.mark.no_scp  # SCP does not support num_nodes > 1 yet
def test_env_check(generic_cloud: str):
    name = _get_cluster_name()
    total_timeout_minutes = 25 if generic_cloud == 'azure' else 15
    test = Test(
        'env_check',
        [
            f'sky launch -y -c {name} --cloud {generic_cloud} --detach-setup examples/env_check.yaml',
            f'sky logs {name} 1 --status',  # Ensure the job succeeded.
        ],
        f'sky down -y {name}',
        timeout=total_timeout_minutes * 60,
    )
    run_one_test(test)


# ---------- file_mounts ----------
@pytest.mark.no_scp  # SCP does not support num_nodes > 1 yet. Run test_scp_file_mounts instead.
def test_file_mounts(generic_cloud: str):
    name = _get_cluster_name()
    extra_flags = ''
    if generic_cloud in 'kubernetes':
        # Kubernetes does not support multi-node
        # NOTE: This test will fail if you have a Kubernetes cluster running on
        #  arm64 (e.g., Apple Silicon) since goofys does not work on arm64.
        extra_flags = '--num-nodes 1'
    test_commands = [
        *storage_setup_commands,
        f'sky launch -y -c {name} --cloud {generic_cloud} {extra_flags} examples/using_file_mounts.yaml',
        f'sky logs {name} 1 --status',  # Ensure the job succeeded.
    ]
    test = Test(
        'using_file_mounts',
        test_commands,
        f'sky down -y {name}',
        timeout=20 * 60,  # 20 mins
    )
    run_one_test(test)


@pytest.mark.scp
def test_scp_file_mounts():
    name = _get_cluster_name()
    test_commands = [
        *storage_setup_commands,
        f'sky launch -y -c {name} {SCP_TYPE} --num-nodes 1 examples/using_file_mounts.yaml',
        f'sky logs {name} 1 --status',  # Ensure the job succeeded.
    ]
    test = Test(
        'SCP_using_file_mounts',
        test_commands,
        f'sky down -y {name}',
        timeout=20 * 60,  # 20 mins
    )
    run_one_test(test)


def test_using_file_mounts_with_env_vars(generic_cloud: str):
    name = _get_cluster_name()
    test_commands = [
        *storage_setup_commands,
        (
            f'sky launch -y -c {name} --cpus 2+ --cloud {generic_cloud} '
            'examples/using_file_mounts_with_env_vars.yaml'
        ),
        f'sky logs {name} 1 --status',  # Ensure the job succeeded.
        # Override with --env:
        (
            f'sky launch -y -c {name}-2 --cpus 2+ --cloud {generic_cloud} '
            'examples/using_file_mounts_with_env_vars.yaml '
            '--env MY_LOCAL_PATH=tmpfile'
        ),
        f'sky logs {name}-2 1 --status',  # Ensure the job succeeded.
    ]
    test = Test(
        'using_file_mounts_with_env_vars',
        test_commands,
        f'sky down -y {name} {name}-2',
        timeout=20 * 60,  # 20 mins
    )
    run_one_test(test)


# ---------- storage ----------
@pytest.mark.aws
def test_aws_storage_mounts_with_stop():
    name = _get_cluster_name()
    storage_name = f'sky-test-{int(time.time())}'
    template_str = pathlib.Path(
        'tests/test_yamls/test_storage_mounting.yaml.j2'
    ).read_text()
    template = jinja2.Template(template_str)
    content = template.render(storage_name=storage_name)
    with tempfile.NamedTemporaryFile(suffix='.yaml', mode='w') as f:
        f.write(content)
        f.flush()
        file_path = f.name
        test_commands = [
            *storage_setup_commands,
            f'sky launch -y -c {name} --cloud aws {file_path}',
            f'sky logs {name} 1 --status',  # Ensure job succeeded.
            f'aws s3 ls {storage_name}/hello.txt',
            f'sky stop -y {name}',
            f'sky start -y {name}',
            # Check if hello.txt from mounting bucket exists after restart in
            # the mounted directory
            f'sky exec {name} -- "set -ex; ls /mount_private_mount/hello.txt"',
        ]
        test = Test(
            'aws_storage_mounts',
            test_commands,
            f'sky down -y {name}; sky storage delete -y {storage_name}',
            timeout=20 * 60,  # 20 mins
        )
        run_one_test(test)


@pytest.mark.gcp
def test_gcp_storage_mounts_with_stop():
    name = _get_cluster_name()
    storage_name = f'sky-test-{int(time.time())}'
    template_str = pathlib.Path(
        'tests/test_yamls/test_storage_mounting.yaml.j2'
    ).read_text()
    template = jinja2.Template(template_str)
    content = template.render(storage_name=storage_name)
    with tempfile.NamedTemporaryFile(suffix='.yaml', mode='w') as f:
        f.write(content)
        f.flush()
        file_path = f.name
        test_commands = [
            *storage_setup_commands,
            f'sky launch -y -c {name} --cloud gcp {file_path}',
            f'sky logs {name} 1 --status',  # Ensure job succeeded.
            f'gsutil ls gs://{storage_name}/hello.txt',
            f'sky stop -y {name}',
            f'sky start -y {name}',
            # Check if hello.txt from mounting bucket exists after restart in
            # the mounted directory
            f'sky exec {name} -- "set -ex; ls /mount_private_mount/hello.txt"',
        ]
        test = Test(
            'gcp_storage_mounts',
            test_commands,
            f'sky down -y {name}; sky storage delete -y {storage_name}',
            timeout=20 * 60,  # 20 mins
        )
        run_one_test(test)


@pytest.mark.kubernetes
def test_kubernetes_storage_mounts():
    # Tests bucket mounting on k8s, assuming S3 is configured.
    # This test will fail if run on non x86_64 architecture, since goofys is
    # built for x86_64 only.
    name = _get_cluster_name()
    storage_name = f'sky-test-{int(time.time())}'
    template_str = pathlib.Path(
        'tests/test_yamls/test_storage_mounting.yaml.j2'
    ).read_text()
    template = jinja2.Template(template_str)
    content = template.render(storage_name=storage_name)
    with tempfile.NamedTemporaryFile(suffix='.yaml', mode='w') as f:
        f.write(content)
        f.flush()
        file_path = f.name
        test_commands = [
            *storage_setup_commands,
            f'sky launch -y -c {name} --cloud kubernetes {file_path}',
            f'sky logs {name} 1 --status',  # Ensure job succeeded.
            f'aws s3 ls {storage_name}/hello.txt',
        ]
        test = Test(
            'kubernetes_storage_mounts',
            test_commands,
            f'sky down -y {name}; sky storage delete -y {storage_name}',
            timeout=20 * 60,  # 20 mins
        )
        run_one_test(test)


@pytest.mark.cloudflare
def test_cloudflare_storage_mounts(generic_cloud: str):
    name = _get_cluster_name()
    storage_name = f'sky-test-{int(time.time())}'
    template_str = pathlib.Path(
        'tests/test_yamls/test_r2_storage_mounting.yaml'
    ).read_text()
    template = jinja2.Template(template_str)
    content = template.render(storage_name=storage_name)
    endpoint_url = cloudflare.create_endpoint()
    with tempfile.NamedTemporaryFile(suffix='.yaml', mode='w') as f:
        f.write(content)
        f.flush()
        file_path = f.name
        test_commands = [
            *storage_setup_commands,
            f'sky launch -y -c {name} --cloud {generic_cloud} {file_path}',
            f'sky logs {name} 1 --status',  # Ensure job succeeded.
            f'AWS_SHARED_CREDENTIALS_FILE={cloudflare.R2_CREDENTIALS_PATH} aws s3 ls s3://{storage_name}/hello.txt --endpoint {endpoint_url} --profile=r2',
        ]

        test = Test(
            'cloudflare_storage_mounts',
            test_commands,
            f'sky down -y {name}; sky storage delete -y {storage_name}',
            timeout=20 * 60,  # 20 mins
        )
        run_one_test(test)


@pytest.mark.ibm
def test_ibm_storage_mounts():
    name = _get_cluster_name()
    storage_name = f'sky-test-{int(time.time())}'
    bucket_rclone_profile = Rclone.generate_rclone_bucket_profile_name(
        storage_name, Rclone.RcloneClouds.IBM
    )
    template_str = pathlib.Path(
        'tests/test_yamls/test_ibm_cos_storage_mounting.yaml'
    ).read_text()
    template = jinja2.Template(template_str)
    content = template.render(storage_name=storage_name)
    with tempfile.NamedTemporaryFile(suffix='.yaml', mode='w') as f:
        f.write(content)
        f.flush()
        file_path = f.name
        test_commands = [
            *storage_setup_commands,
            f'sky launch -y -c {name} --cloud ibm {file_path}',
            f'sky logs {name} 1 --status',  # Ensure job succeeded.
            f'rclone ls {bucket_rclone_profile}:{storage_name}/hello.txt',
        ]
        test = Test(
            'ibm_storage_mounts',
            test_commands,
            f'sky down -y {name}; sky storage delete -y {storage_name}',
            timeout=20 * 60,  # 20 mins
        )
        run_one_test(test)


# ---------- CLI logs ----------
@pytest.mark.no_scp  # SCP does not support num_nodes > 1 yet. Run test_scp_logs instead.
def test_cli_logs(generic_cloud: str):
    name = _get_cluster_name()
    num_nodes = 2
    if generic_cloud == 'kubernetes':
        # Kubernetes does not support multi-node
        num_nodes = 1
    timestamp = time.time()
    test = Test(
        'cli_logs',
        [
            f'sky launch -y -c {name} --cloud {generic_cloud} --num-nodes {num_nodes} "echo {timestamp} 1"',
            f'sky exec {name} "echo {timestamp} 2"',
            f'sky exec {name} "echo {timestamp} 3"',
            f'sky exec {name} "echo {timestamp} 4"',
            f'sky logs {name} 2 --status',
            f'sky logs {name} 3 4 --sync-down',
            f'sky logs {name} * --sync-down',
            f'sky logs {name} 1 | grep "{timestamp} 1"',
            f'sky logs {name} | grep "{timestamp} 4"',
        ],
        f'sky down -y {name}',
    )
    run_one_test(test)


@pytest.mark.scp
def test_scp_logs():
    name = _get_cluster_name()
    timestamp = time.time()
    test = Test(
        'SCP_cli_logs',
        [
            f'sky launch -y -c {name} {SCP_TYPE} "echo {timestamp} 1"',
            f'sky exec {name} "echo {timestamp} 2"',
            f'sky exec {name} "echo {timestamp} 3"',
            f'sky exec {name} "echo {timestamp} 4"',
            f'sky logs {name} 2 --status',
            f'sky logs {name} 3 4 --sync-down',
            f'sky logs {name} * --sync-down',
            f'sky logs {name} 1 | grep "{timestamp} 1"',
            f'sky logs {name} | grep "{timestamp} 4"',
        ],
        f'sky down -y {name}',
    )
    run_one_test(test)


# ---------- Job Queue. ----------
@pytest.mark.no_lambda_cloud  # Lambda Cloud does not have T4 gpus
@pytest.mark.no_ibm  # IBM Cloud does not have T4 gpus. run test_ibm_job_queue instead
@pytest.mark.no_scp  # SCP does not have T4 gpus. Run test_scp_job_queue instead
@pytest.mark.no_oci  # OCI does not have T4 gpus
def test_job_queue(generic_cloud: str):
    name = _get_cluster_name()
    test = Test(
        'job_queue',
        [
            f'sky launch -y -c {name} --cloud {generic_cloud} examples/job_queue/cluster.yaml',
            f'sky exec {name} -n {name}-1 -d examples/job_queue/job.yaml',
            f'sky exec {name} -n {name}-2 -d examples/job_queue/job.yaml',
            f'sky exec {name} -n {name}-3 -d examples/job_queue/job.yaml',
            f's=$(sky queue {name}); echo "$s"; echo; echo; echo "$s" | grep {name}-1 | grep RUNNING',
            f's=$(sky queue {name}); echo "$s"; echo; echo; echo "$s" | grep {name}-2 | grep RUNNING',
            f's=$(sky queue {name}); echo "$s"; echo; echo; echo "$s" | grep {name}-3 | grep PENDING',
            f'sky cancel -y {name} 2',
            'sleep 5',
            f's=$(sky queue {name}); echo "$s"; echo; echo; echo "$s" | grep {name}-3 | grep RUNNING',
            f'sky cancel -y {name} 3',
            f'sky exec {name} --gpus T4:0.2 "[[ \$SKYPILOT_NUM_GPUS_PER_NODE -eq 1 ]] || exit 1"',
            f'sky exec {name} --gpus T4:1 "[[ \$SKYPILOT_NUM_GPUS_PER_NODE -eq 1 ]] || exit 1"',
            f'sky logs {name} 4 --status',
            f'sky logs {name} 5 --status',
        ],
        f'sky down -y {name}',
    )
    run_one_test(test)


# ---------- Job Queue with Docker. ----------
@pytest.mark.no_lambda_cloud  # Doesn't support Lambda Cloud for now
@pytest.mark.no_ibm  # Doesn't support IBM Cloud for now
@pytest.mark.no_scp  # Doesn't support SCP for now
@pytest.mark.no_oci  # Doesn't support OCI for now
@pytest.mark.no_kubernetes  # Doesn't support Kubernetes for now
def test_job_queue_with_docker(generic_cloud: str):
    name = _get_cluster_name()
    test = Test(
        'job_queue_with_docker',
        [
            f'sky launch -y -c {name} --cloud {generic_cloud} examples/job_queue/cluster_docker.yaml',
            f'sky exec {name} -n {name}-1 -d examples/job_queue/job_docker.yaml',
            f'sky exec {name} -n {name}-2 -d examples/job_queue/job_docker.yaml',
            f'sky exec {name} -n {name}-3 -d examples/job_queue/job_docker.yaml',
            f's=$(sky queue {name}); echo "$s"; echo; echo; echo "$s" | grep {name}-1 | grep RUNNING',
            f's=$(sky queue {name}); echo "$s"; echo; echo; echo "$s" | grep {name}-2 | grep RUNNING',
            f's=$(sky queue {name}); echo "$s"; echo; echo; echo "$s" | grep {name}-3 | grep PENDING',
            f'sky cancel -y {name} 2',
            'sleep 5',
            f's=$(sky queue {name}); echo "$s"; echo; echo; echo "$s" | grep {name}-3 | grep RUNNING',
            f'sky cancel -y {name} 3',
            f'sky exec {name} --gpus T4:0.2 "[[ \$SKYPILOT_NUM_GPUS_PER_NODE -eq 1 ]] || exit 1"',
            f'sky exec {name} --gpus T4:1 "[[ \$SKYPILOT_NUM_GPUS_PER_NODE -eq 1 ]] || exit 1"',
            f'sky logs {name} 4 --status',
            f'sky logs {name} 5 --status',
        ],
        f'sky down -y {name}',
    )
    run_one_test(test)


@pytest.mark.lambda_cloud
def test_lambda_job_queue():
    name = _get_cluster_name()
    test = Test(
        'lambda_job_queue',
        [
            f'sky launch -y -c {name} {LAMBDA_TYPE} examples/job_queue/cluster.yaml',
            f'sky exec {name} -n {name}-1 --gpus A10:0.5 -d examples/job_queue/job.yaml',
            f'sky exec {name} -n {name}-2 --gpus A10:0.5 -d examples/job_queue/job.yaml',
            f'sky exec {name} -n {name}-3 --gpus A10:0.5 -d examples/job_queue/job.yaml',
            f'sky queue {name} | grep {name}-1 | grep RUNNING',
            f'sky queue {name} | grep {name}-2 | grep RUNNING',
            f'sky queue {name} | grep {name}-3 | grep PENDING',
            f'sky cancel -y {name} 2',
            'sleep 5',
            f'sky queue {name} | grep {name}-3 | grep RUNNING',
            f'sky cancel -y {name} 3',
        ],
        f'sky down -y {name}',
    )
    run_one_test(test)


@pytest.mark.ibm
def test_ibm_job_queue():
    name = _get_cluster_name()
    test = Test(
        'ibm_job_queue',
        [
            f'sky launch -y -c {name} --cloud ibm --gpus v100',
            f'sky exec {name} -n {name}-1 --cloud ibm -d examples/job_queue/job_ibm.yaml',
            f'sky exec {name} -n {name}-2 --cloud ibm -d examples/job_queue/job_ibm.yaml',
            f'sky exec {name} -n {name}-3 --cloud ibm -d examples/job_queue/job_ibm.yaml',
            f'sky queue {name} | grep {name}-1 | grep RUNNING',
            f'sky queue {name} | grep {name}-2 | grep RUNNING',
            f'sky queue {name} | grep {name}-3 | grep PENDING',
            f'sky cancel -y {name} 2',
            'sleep 5',
            f'sky queue {name} | grep {name}-3 | grep RUNNING',
            f'sky cancel -y {name} 3',
        ],
        f'sky down -y {name}',
    )
    run_one_test(test)


@pytest.mark.scp
def test_scp_job_queue():
    name = _get_cluster_name()
    num_of_gpu_launch = 1
    num_of_gpu_exec = 0.5
    test = Test(
        'SCP_job_queue',
        [
            f'sky launch -y -c {name} {SCP_TYPE} {SCP_GPU_V100}:{num_of_gpu_launch} examples/job_queue/cluster.yaml',
            f'sky exec {name} -n {name}-1 {SCP_GPU_V100}:{num_of_gpu_exec} -d examples/job_queue/job.yaml',
            f'sky exec {name} -n {name}-2 {SCP_GPU_V100}:{num_of_gpu_exec} -d examples/job_queue/job.yaml',
            f'sky exec {name} -n {name}-3 {SCP_GPU_V100}:{num_of_gpu_exec} -d examples/job_queue/job.yaml',
            f'sky queue {name} | grep {name}-1 | grep RUNNING',
            f'sky queue {name} | grep {name}-2 | grep RUNNING',
            f'sky queue {name} | grep {name}-3 | grep PENDING',
            f'sky cancel -y {name} 2',
            'sleep 5',
            f'sky queue {name} | grep {name}-3 | grep RUNNING',
            f'sky cancel -y {name} 3',
        ],
        f'sky down -y {name}',
    )
    run_one_test(test)


@pytest.mark.no_lambda_cloud  # Lambda Cloud does not have T4 gpus
@pytest.mark.no_ibm  # IBM Cloud does not have T4 gpus. run test_ibm_job_queue_multinode instead
@pytest.mark.no_scp  # SCP does not support num_nodes > 1 yet
@pytest.mark.no_oci  # OCI Cloud does not have T4 gpus.
@pytest.mark.no_kubernetes  # Kubernetes not support num_nodes > 1 yet
def test_job_queue_multinode(generic_cloud: str):
    name = _get_cluster_name()
    total_timeout_minutes = 30 if generic_cloud == 'azure' else 15
    test = Test(
        'job_queue_multinode',
        [
            f'sky launch -y -c {name} --cloud {generic_cloud} examples/job_queue/cluster_multinode.yaml',
            f'sky exec {name} -n {name}-1 -d examples/job_queue/job_multinode.yaml',
            f'sky exec {name} -n {name}-2 -d examples/job_queue/job_multinode.yaml',
            f'sky launch -c {name} -n {name}-3 --detach-setup -d examples/job_queue/job_multinode.yaml',
            f's=$(sky queue {name}) && echo "$s" && (echo "$s" | grep {name}-1 | grep RUNNING)',
            f's=$(sky queue {name}) && echo "$s" && (echo "$s" | grep {name}-2 | grep RUNNING)',
            f's=$(sky queue {name}) && echo "$s" && (echo "$s" | grep {name}-3 | grep PENDING)',
            'sleep 90',
            f'sky cancel -y {name} 1',
            'sleep 5',
            f's=$(sky queue {name}); echo "$s"; echo; echo; echo "$s" | grep {name}-3 | grep SETTING_UP',
            f'sky cancel -y {name} 1 2 3',
            f'sky launch -c {name} -n {name}-4 --detach-setup -d examples/job_queue/job_multinode.yaml',
            # Test the job status is correctly set to SETTING_UP, during the setup is running,
            # and the job can be cancelled during the setup.
            'sleep 5',
            f's=$(sky queue {name}) && echo "$s" && (echo "$s" | grep {name}-4 | grep SETTING_UP)',
            f'sky cancel -y {name} 4',
            f's=$(sky queue {name}) && echo "$s" && (echo "$s" | grep {name}-4 | grep CANCELLED)',
            f'sky exec {name} --gpus T4:0.2 "[[ \$SKYPILOT_NUM_GPUS_PER_NODE -eq 1 ]] || exit 1"',
            f'sky exec {name} --gpus T4:0.2 --num-nodes 2 "[[ \$SKYPILOT_NUM_GPUS_PER_NODE -eq 1 ]] || exit 1"',
            f'sky exec {name} --gpus T4:1 --num-nodes 2 "[[ \$SKYPILOT_NUM_GPUS_PER_NODE -eq 1 ]] || exit 1"',
            f'sky logs {name} 5 --status',
            f'sky logs {name} 6 --status',
            f'sky logs {name} 7 --status',
        ],
        f'sky down -y {name}',
        timeout=total_timeout_minutes * 60,
    )
    run_one_test(test)


@pytest.mark.no_lambda_cloud  # No Lambda Cloud VM has 8 CPUs
def test_large_job_queue(generic_cloud: str):
    name = _get_cluster_name()
    test = Test(
        'large_job_queue',
        [
            f'sky launch -y -c {name} --cpus 8 --cloud {generic_cloud}',
            f'for i in `seq 1 75`; do sky exec {name} -n {name}-$i -d "echo $i; sleep 100000000"; done',
            f'sky cancel -y {name} 1 2 3 4 5 6 7 8 9 10 11 12 13 14 15 16',
            'sleep 75',
            # Each job takes 0.5 CPU and the default VM has 8 CPUs, so there should be 8 / 0.5 = 16 jobs running.
            # The first 16 jobs are canceled, so there should be 75 - 32 = 43 jobs PENDING.
            f's=$(sky queue {name}); echo "$s"; echo; echo; echo "$s" | grep -v grep | grep PENDING | wc -l | grep 43',
            # Make sure the jobs are scheduled in FIFO order
            *[
                f's=$(sky queue {name}); echo "$s"; echo; echo; echo "$s" | grep {name}-{i} | grep CANCELLED'
                for i in range(1, 17)
            ],
            *[
                f's=$(sky queue {name}); echo "$s"; echo; echo; echo "$s" | grep {name}-{i} | grep RUNNING'
                for i in range(17, 33)
            ],
            *[
                f's=$(sky queue {name}); echo "$s"; echo; echo; echo "$s" | grep {name}-{i} | grep PENDING'
                for i in range(33, 75)
            ],
            f'sky cancel -y {name} 33 35 37 39 17 18 19',
            *[
                f's=$(sky queue {name}); echo "$s"; echo; echo; echo "$s" | grep {name}-{i} | grep CANCELLED'
                for i in range(33, 40, 2)
            ],
            'sleep 10',
            *[
                f's=$(sky queue {name}); echo "$s"; echo; echo; echo "$s" | grep {name}-{i} | grep RUNNING'
                for i in [34, 36, 38]
            ],
        ],
        f'sky down -y {name}',
        timeout=25 * 60,
    )
    run_one_test(test)


@pytest.mark.no_lambda_cloud  # No Lambda Cloud VM has 8 CPUs
def test_fast_large_job_queue(generic_cloud: str):
    # This is to test the jobs can be scheduled quickly when there are many jobs in the queue.
    name = _get_cluster_name()
    test = Test(
        'fast_large_job_queue',
        [
            f'sky launch -y -c {name} --cpus 8 --cloud {generic_cloud}',
            f'for i in `seq 1 32`; do sky exec {name} -n {name}-$i -d "echo $i"; done',
            'sleep 60',
            f's=$(sky queue {name}); echo "$s"; echo; echo; echo "$s" | grep -v grep | grep SUCCEEDED | wc -l | grep 32',
        ],
        f'sky down -y {name}',
        timeout=20 * 60,
    )
    run_one_test(test)


@pytest.mark.ibm
def test_ibm_job_queue_multinode():
    name = _get_cluster_name()
    task_file = 'examples/job_queue/job_multinode_ibm.yaml'
    test = Test(
        'ibm_job_queue_multinode',
        [
            f'sky launch -y -c {name} --cloud ibm --gpus v100 --num-nodes 2',
            f'sky exec {name} -n {name}-1 -d {task_file}',
            f'sky exec {name} -n {name}-2 -d {task_file}',
            f'sky launch -y -c {name} -n {name}-3 --detach-setup -d {task_file}',
            f's=$(sky queue {name}) && printf "$s" && (echo "$s" | grep {name}-1 | grep RUNNING)',
            f's=$(sky queue {name}) && printf "$s" && (echo "$s" | grep {name}-2 | grep RUNNING)',
            f's=$(sky queue {name}) && printf "$s" && (echo "$s" | grep {name}-3 | grep SETTING_UP)',
            'sleep 90',
            f's=$(sky queue {name}) && printf "$s" && (echo "$s" | grep {name}-3 | grep PENDING)',
            f'sky cancel -y {name} 1',
            'sleep 5',
            f'sky queue {name} | grep {name}-3 | grep RUNNING',
            f'sky cancel -y {name} 1 2 3',
            f'sky launch -c {name} -n {name}-4 --detach-setup -d {task_file}',
            # Test the job status is correctly set to SETTING_UP, during the setup is running,
            # and the job can be cancelled during the setup.
            f's=$(sky queue {name}) && printf "$s" && (echo "$s" | grep {name}-4 | grep SETTING_UP)',
            f'sky cancel -y {name} 4',
            f's=$(sky queue {name}) && printf "$s" && (echo "$s" | grep {name}-4 | grep CANCELLED)',
            f'sky exec {name} --gpus v100:0.2 "[[ \$SKYPILOT_NUM_GPUS_PER_NODE -eq 1 ]] || exit 1"',
            f'sky exec {name} --gpus v100:0.2 --num-nodes 2 "[[ \$SKYPILOT_NUM_GPUS_PER_NODE -eq 1 ]] || exit 1"',
            f'sky exec {name} --gpus v100:1 --num-nodes 2 "[[ \$SKYPILOT_NUM_GPUS_PER_NODE -eq 1 ]] || exit 1"',
            f'sky logs {name} 5 --status',
            f'sky logs {name} 6 --status',
            f'sky logs {name} 7 --status',
        ],
        f'sky down -y {name}',
        timeout=20 * 60,  # 20 mins
    )
    run_one_test(test)


# ---------- Docker with preinstalled package. ----------
@pytest.mark.no_lambda_cloud  # Doesn't support Lambda Cloud for now
@pytest.mark.no_ibm  # Doesn't support IBM Cloud for now
@pytest.mark.no_scp  # Doesn't support SCP for now
@pytest.mark.no_oci  # Doesn't support OCI for now
@pytest.mark.no_kubernetes  # Doesn't support Kubernetes for now
def test_docker_preinstalled_package(generic_cloud: str):
    name = _get_cluster_name()
    test = Test(
        'docker_with_preinstalled_package',
        [
            f'sky launch -y -c {name} --cloud {generic_cloud} --image-id docker:nginx',
            f'sky exec {name} "nginx -V"',
            f'sky logs {name} 1 --status',
            f'sky exec {name} whoami | grep root',
        ],
        f'sky down -y {name}',
    )
    run_one_test(test)


# ---------- Submitting multiple tasks to the same cluster. ----------
@pytest.mark.no_lambda_cloud  # Lambda Cloud does not have T4 gpus
@pytest.mark.no_ibm  # IBM Cloud does not have T4 gpus
@pytest.mark.no_scp  # SCP does not support num_nodes > 1 yet
@pytest.mark.no_oci  # OCI Cloud does not have T4 gpus
def test_multi_echo(generic_cloud: str):
    name = _get_cluster_name()
    test = Test(
        'multi_echo',
        [
            f'python examples/multi_echo.py {name} {generic_cloud}',
            'sleep 120',
        ]
        +
        # Ensure jobs succeeded.
        [f'sky logs {name} {i + 1} --status' for i in range(32)]
        +
        # Ensure monitor/autoscaler didn't crash on the 'assert not
        # unfulfilled' error.  If process not found, grep->ssh returns 1.
        [f'ssh {name} \'ps aux | grep "[/]"monitor.py\''],
        f'sky down -y {name}',
        timeout=20 * 60,
    )
    run_one_test(test)


# ---------- Task: 1 node training. ----------
@pytest.mark.no_lambda_cloud  # Lambda Cloud does not have V100 gpus
@pytest.mark.no_ibm  # IBM cloud currently doesn't provide public image with CUDA
@pytest.mark.no_scp  # SCP does not have V100 (16GB) GPUs. Run test_scp_huggingface instead.
def test_huggingface(generic_cloud: str):
    name = _get_cluster_name()
    test = Test(
        'huggingface_glue_imdb_app',
        [
            f'sky launch -y -c {name} --cloud {generic_cloud} examples/huggingface_glue_imdb_app.yaml',
            f'sky logs {name} 1 --status',  # Ensure the job succeeded.
            f'sky exec {name} examples/huggingface_glue_imdb_app.yaml',
            f'sky logs {name} 2 --status',  # Ensure the job succeeded.
        ],
        f'sky down -y {name}',
    )
    run_one_test(test)


@pytest.mark.lambda_cloud
def test_lambda_huggingface(generic_cloud: str):
    name = _get_cluster_name()
    test = Test(
        'lambda_huggingface_glue_imdb_app',
        [
            f'sky launch -y -c {name} {LAMBDA_TYPE} examples/huggingface_glue_imdb_app.yaml',
            f'sky logs {name} 1 --status',  # Ensure the job succeeded.
            f'sky exec {name} {LAMBDA_TYPE} examples/huggingface_glue_imdb_app.yaml',
            f'sky logs {name} 2 --status',  # Ensure the job succeeded.
        ],
        f'sky down -y {name}',
    )
    run_one_test(test)


@pytest.mark.scp
def test_scp_huggingface(generic_cloud: str):
    name = _get_cluster_name()
    num_of_gpu_launch = 1
    test = Test(
        'SCP_huggingface_glue_imdb_app',
        [
            f'sky launch -y -c {name} {SCP_TYPE} {SCP_GPU_V100}:{num_of_gpu_launch} examples/huggingface_glue_imdb_app.yaml',
            f'sky logs {name} 1 --status',  # Ensure the job succeeded.
            f'sky exec {name} {SCP_TYPE} {SCP_GPU_V100}:{num_of_gpu_launch} examples/huggingface_glue_imdb_app.yaml',
            f'sky logs {name} 2 --status',  # Ensure the job succeeded.
        ],
        f'sky down -y {name}',
    )
    run_one_test(test)


# ---------- Inferentia. ----------
@pytest.mark.aws
def test_inferentia():
    name = _get_cluster_name()
    test = Test(
        'test_inferentia',
        [
            f'sky launch -y -c {name} -t inf2.xlarge -- echo hi',
            f'sky exec {name} --gpus Inferentia:1 echo hi',
            f'sky logs {name} 1 --status',  # Ensure the job succeeded.
            f'sky logs {name} 2 --status',  # Ensure the job succeeded.
        ],
        f'sky down -y {name}',
    )
    run_one_test(test)


# ---------- TPU. ----------
@pytest.mark.gcp
@pytest.mark.tpu
def test_tpu():
    name = _get_cluster_name()
    test = Test(
        'tpu_app',
        [
            f'sky launch -y -c {name} examples/tpu/tpu_app.yaml',
            f'sky logs {name} 1',  # Ensure the job finished.
            f'sky logs {name} 1 --status',  # Ensure the job succeeded.
            f'sky launch -y -c {name} examples/tpu/tpu_app.yaml | grep "TPU .* already exists"',  # Ensure sky launch won't create another TPU.
        ],
        f'sky down -y {name}',
        timeout=30 * 60,  # can take >20 mins
    )
    run_one_test(test)


# ---------- TPU VM. ----------
@pytest.mark.gcp
@pytest.mark.tpu
def test_tpu_vm():
    name = _get_cluster_name()
    test = Test(
        'tpu_vm_app',
        [
            f'sky launch -y -c {name} examples/tpu/tpuvm_mnist.yaml',
            f'sky logs {name} 1',  # Ensure the job finished.
            f'sky logs {name} 1 --status',  # Ensure the job succeeded.
            f'sky stop -y {name}',
            f's=$(sky status {name} --refresh); echo "$s"; echo; echo; echo "$s"  | grep {name} | grep STOPPED',  # Ensure the cluster is STOPPED.
            # Use retry: guard against transient errors observed for
            # just-stopped TPU VMs (#962).
            f'sky start --retry-until-up -y {name}',
            f'sky exec {name} examples/tpu/tpuvm_mnist.yaml',
            f'sky logs {name} 2 --status',  # Ensure the job succeeded.
            f'sky stop -y {name}',
        ],
        f'sky down -y {name}',
        timeout=30 * 60,  # can take 30 mins
    )
    run_one_test(test)


# ---------- TPU VM Pod. ----------
@pytest.mark.gcp
@pytest.mark.tpu
def test_tpu_vm_pod():
    name = _get_cluster_name()
    test = Test(
        'tpu_pod',
        [
            f'sky launch -y -c {name} examples/tpu/tpuvm_mnist.yaml --gpus tpu-v2-32 --use-spot --zone europe-west4-a',
            f'sky logs {name} 1',  # Ensure the job finished.
            f'sky logs {name} 1 --status',  # Ensure the job succeeded.
        ],
        f'sky down -y {name}',
        timeout=30 * 60,  # can take 30 mins
    )
    run_one_test(test)


# ---------- Simple apps. ----------
@pytest.mark.no_scp  # SCP does not support num_nodes > 1 yet
def test_multi_hostname(generic_cloud: str):
    name = _get_cluster_name()
    total_timeout_minutes = 25 if generic_cloud == 'azure' else 15
    test = Test(
        'multi_hostname',
        [
            f'sky launch -y -c {name} --cloud {generic_cloud} examples/multi_hostname.yaml',
            f'sky logs {name} 1 --status',  # Ensure the job succeeded.
            f'sky logs {name} 1 | grep "My hostname:" | wc -l | grep 2',  # Ensure there are 2 hosts.
            f'sky exec {name} examples/multi_hostname.yaml',
            f'sky logs {name} 2 --status',  # Ensure the job succeeded.
        ],
        f'sky down -y {name}',
        timeout=total_timeout_minutes * 60,
    )
    run_one_test(test)


# ---------- Web apps with custom ports on GCP. ----------
@pytest.mark.gcp
def test_gcp_http_server_with_custom_ports():
    name = _get_cluster_name()
    test = Test(
        'gcp_http_server_with_custom_ports',
        [
            f'sky launch -y -d -c {name} --cloud gcp examples/http_server_with_custom_ports/task.yaml',
<<<<<<< HEAD
            'sleep 10',
            'ip=$(grep -A1 "Host '
            + name
            + '" ~/.ssh/config | grep "HostName" | awk \'{print $2}\'); curl $ip:33828 | grep "<h1>This is a demo HTML page.</h1>"',
=======
            f'until SKYPILOT_DEBUG=0 sky status --endpoint 33828 {name}; do sleep 10; done',
            # Retry a few times to avoid flakiness in ports being open.
            f'ip=$(SKYPILOT_DEBUG=0 sky status --endpoint 33828 {name}); success=false; for i in $(seq 1 5); do if curl $ip | grep "<h1>This is a demo HTML page.</h1>"; then success=true; break; fi; sleep 10; done; if [ "$success" = false ]; then exit 1; fi',
>>>>>>> 401f2729
        ],
        f'sky down -y {name}',
    )
    run_one_test(test)


# ---------- Web apps with custom ports on AWS. ----------
@pytest.mark.aws
def test_aws_http_server_with_custom_ports():
    name = _get_cluster_name()
    test = Test(
        'aws_http_server_with_custom_ports',
        [
            f'sky launch -y -d -c {name} --cloud aws examples/http_server_with_custom_ports/task.yaml',
<<<<<<< HEAD
            'sleep 10',
            'ip=$(grep -A1 "Host '
            + name
            + '" ~/.ssh/config | grep "HostName" | awk \'{print $2}\'); curl $ip:33828 | grep "<h1>This is a demo HTML page.</h1>"',
=======
            f'until SKYPILOT_DEBUG=0 sky status --endpoint 33828 {name}; do sleep 10; done',
            # Retry a few times to avoid flakiness in ports being open.
            f'ip=$(SKYPILOT_DEBUG=0 sky status --endpoint 33828 {name}); success=false; for i in $(seq 1 5); do if curl $ip | grep "<h1>This is a demo HTML page.</h1>"; then success=true; break; fi; sleep 10; done; if [ "$success" = false ]; then exit 1; fi'
>>>>>>> 401f2729
        ],
        f'sky down -y {name}',
    )
    run_one_test(test)


# ---------- Web apps with custom ports on Azure. ----------
@pytest.mark.azure
def test_azure_http_server_with_custom_ports():
    name = _get_cluster_name()
    test = Test(
        'azure_http_server_with_custom_ports',
        [
            f'sky launch -y -d -c {name} --cloud azure examples/http_server_with_custom_ports/task.yaml',
<<<<<<< HEAD
            'sleep 10',
            'ip=$(grep -A1 "Host '
            + name
            + '" ~/.ssh/config | grep "HostName" | awk \'{print $2}\'); curl $ip:33828 | grep "<h1>This is a demo HTML page.</h1>"',
=======
            f'until SKYPILOT_DEBUG=0 sky status --endpoint 33828 {name}; do sleep 10; done',
            # Retry a few times to avoid flakiness in ports being open.
            f'ip=$(SKYPILOT_DEBUG=0 sky status --endpoint 33828 {name}); success=false; for i in $(seq 1 5); do if curl $ip | grep "<h1>This is a demo HTML page.</h1>"; then success=true; break; fi; sleep 10; done; if [ "$success" = false ]; then exit 1; fi'
        ],
        f'sky down -y {name}',
    )
    run_one_test(test)


# ---------- Web apps with custom ports on Kubernetes. ----------
@pytest.mark.kubernetes
def test_kubernetes_http_server_with_custom_ports():
    name = _get_cluster_name()
    test = Test(
        'kubernetes_http_server_with_custom_ports',
        [
            f'sky launch -y -d -c {name} --cloud kubernetes examples/http_server_with_custom_ports/task.yaml',
            f'until SKYPILOT_DEBUG=0 sky status --endpoint 33828 {name}; do sleep 10; done',
            # Retry a few times to avoid flakiness in ports being open.
            f'ip=$(SKYPILOT_DEBUG=0 sky status --endpoint 33828 {name}); success=false; for i in $(seq 1 100); do if curl $ip | grep "<h1>This is a demo HTML page.</h1>"; then success=true; break; fi; sleep 5; done; if [ "$success" = false ]; then exit 1; fi'
>>>>>>> 401f2729
        ],
        f'sky down -y {name}',
    )
    run_one_test(test)


# ---------- Task: n=2 nodes with setups. ----------
@pytest.mark.no_lambda_cloud  # Lambda Cloud does not have V100 gpus
@pytest.mark.no_ibm  # IBM cloud currently doesn't provide public image with CUDA
@pytest.mark.no_scp  # SCP does not support num_nodes > 1 yet
@pytest.mark.skip(
    reason='The resnet_distributed_tf_app is flaky, due to it failing to detect GPUs.'
)
def test_distributed_tf(generic_cloud: str):
    name = _get_cluster_name()
    test = Test(
        'resnet_distributed_tf_app',
        [
            # NOTE: running it twice will hang (sometimes?) - an app-level bug.
            f'python examples/resnet_distributed_tf_app.py {name} {generic_cloud}',
            f'sky logs {name} 1 --status',  # Ensure the job succeeded.
        ],
        f'sky down -y {name}',
        timeout=25 * 60,  # 25 mins (it takes around ~19 mins)
    )
    run_one_test(test)


# ---------- Testing GCP start and stop instances ----------
@pytest.mark.gcp
def test_gcp_start_stop():
    name = _get_cluster_name()
    test = Test(
        'gcp-start-stop',
        [
            f'sky launch -y -c {name} examples/gcp_start_stop.yaml',
            f'sky logs {name} 1 --status',  # Ensure the job succeeded.
            f'sky exec {name} examples/gcp_start_stop.yaml',
            f'sky logs {name} 2 --status',  # Ensure the job succeeded.
            f"sky exec {name} \"prlimit -n --pid=\$(pgrep -f 'raylet/raylet --raylet_socket_name') | grep '\"'1048576 1048576'\"'\"",  # Ensure the raylet process has the correct file descriptor limit.
            f'sky logs {name} 3 --status',  # Ensure the job succeeded.
            f'sky stop -y {name}',
            f'sleep 20',
            f'sky start -y {name} -i 1',
            f'sky exec {name} examples/gcp_start_stop.yaml',
            f'sky logs {name} 4 --status',  # Ensure the job succeeded.
            'sleep 180',
            f'sky status -r {name} | grep "INIT\|STOPPED"',
        ],
        f'sky down -y {name}',
    )
    run_one_test(test)


# ---------- Testing Azure start and stop instances ----------
@pytest.mark.azure
def test_azure_start_stop():
    name = _get_cluster_name()
    test = Test(
        'azure-start-stop',
        [
            f'sky launch -y -c {name} examples/azure_start_stop.yaml',
            f'sky exec {name} examples/azure_start_stop.yaml',
            f'sky logs {name} 1 --status',  # Ensure the job succeeded.
            f"sky exec {name} \"prlimit -n --pid=\$(pgrep -f 'raylet/raylet --raylet_socket_name') | grep '\"'1048576 1048576'\"'\"",  # Ensure the raylet process has the correct file descriptor limit.
            f'sky logs {name} 2 --status',  # Ensure the job succeeded.
            f'sky stop -y {name}',
            f'sky start -y {name} -i 1',
            f'sky exec {name} examples/azure_start_stop.yaml',
            f'sky logs {name} 3 --status',  # Ensure the job succeeded.
            'sleep 200',
            f's=$(sky status -r {name}) && echo $s && echo $s | grep "INIT\|STOPPED"',
        ],
        f'sky down -y {name}',
        timeout=30 * 60,  # 30 mins
    )
    run_one_test(test)


# ---------- Testing Autostopping ----------
@pytest.mark.no_lambda_cloud  # Lambda Cloud does not support stopping instances
@pytest.mark.no_ibm  # FIX(IBM) sporadically fails, as restarted workers stay uninitialized indefinitely
@pytest.mark.no_scp  # SCP does not support num_nodes > 1 yet
@pytest.mark.no_kubernetes  # Kubernetes does not autostop yet
def test_autostop(generic_cloud: str):
    name = _get_cluster_name()
    # Azure takes ~ 7m15s (435s) to autostop a VM, so here we use 600 to ensure
    # the VM is stopped.
    autostop_timeout = 600 if generic_cloud == 'azure' else 250
    # Launching and starting Azure clusters can take a long time too. e.g., restart
    # a stopped Azure cluster can take 7m. So we set the total timeout to 70m.
    total_timeout_minutes = 70 if generic_cloud == 'azure' else 20
    test = Test(
        'autostop',
        [
            f'sky launch -y -d -c {name} --num-nodes 2 --cloud {generic_cloud} tests/test_yamls/minimal.yaml',
            f'sky autostop -y {name} -i 1',
            # Ensure autostop is set.
            f'sky status | grep {name} | grep "1m"',
            # Ensure the cluster is not stopped early.
            'sleep 20',
            f's=$(sky status {name} --refresh); echo "$s"; echo; echo; echo "$s"  | grep {name} | grep UP',
            # Ensure the cluster is STOPPED.
            f'sleep {autostop_timeout}',
            f's=$(sky status {name} --refresh); echo "$s"; echo; echo; echo "$s"  | grep {name} | grep STOPPED',
            # Ensure the cluster is UP and the autostop setting is reset ('-').
            f'sky start -y {name}',
            f'sky status | grep {name} | grep -E "UP\s+-"',
            # Ensure the job succeeded.
            f'sky exec {name} tests/test_yamls/minimal.yaml',
            f'sky logs {name} 2 --status',
            # Test restarting the idleness timer via cancel + reset:
            f'sky autostop -y {name} -i 1',  # Idleness starts counting.
            'sleep 30',  # Almost reached the threshold.
            f'sky autostop -y {name} --cancel',
            f'sky autostop -y {name} -i 1',  # Should restart the timer.
            'sleep 30',
            f's=$(sky status {name} --refresh); echo "$s"; echo; echo; echo "$s" | grep {name} | grep UP',
            f'sleep {autostop_timeout}',
            f's=$(sky status {name} --refresh); echo "$s"; echo; echo; echo "$s"  | grep {name} | grep STOPPED',
            # Test restarting the idleness timer via exec:
            f'sky start -y {name}',
            f'sky status | grep {name} | grep -E "UP\s+-"',
            f'sky autostop -y {name} -i 1',  # Idleness starts counting.
            'sleep 45',  # Almost reached the threshold.
            f'sky exec {name} echo hi',  # Should restart the timer.
            'sleep 45',
            f's=$(sky status {name} --refresh); echo "$s"; echo; echo; echo "$s"  | grep {name} | grep UP',
            f'sleep {autostop_timeout}',
            f's=$(sky status {name} --refresh); echo "$s"; echo; echo; echo "$s"  | grep {name} | grep STOPPED',
        ],
        f'sky down -y {name}',
        timeout=total_timeout_minutes * 60,
    )
    run_one_test(test)


# ---------- Testing Autodowning ----------
@pytest.mark.no_scp  # SCP does not support num_nodes > 1 yet. Run test_scp_autodown instead.
def test_autodown(generic_cloud: str):
    name = _get_cluster_name()
    # Azure takes ~ 13m30s (810s) to autodown a VM, so here we use 900 to ensure
    # the VM is terminated.
    autodown_timeout = 900 if generic_cloud == 'azure' else 240
    total_timeout_minutes = 90 if generic_cloud == 'azure' else 20
    test = Test(
        'autodown',
        [
            f'sky launch -y -d -c {name} --num-nodes 2 --cloud {generic_cloud} tests/test_yamls/minimal.yaml',
            f'sky autostop -y {name} --down -i 1',
            # Ensure autostop is set.
            f'sky status | grep {name} | grep "1m (down)"',
            # Ensure the cluster is not terminated early.
            'sleep 30',
            f's=$(sky status {name} --refresh); echo "$s"; echo; echo; echo "$s"  | grep {name} | grep UP',
            # Ensure the cluster is terminated.
            f'sleep {autodown_timeout}',
            f's=$(SKYPILOT_DEBUG=0 sky status {name} --refresh) && echo "$s" && {{ echo "$s" | grep {name} | grep "Autodowned cluster\|terminated on the cloud"; }} || {{ echo "$s" | grep {name} && exit 1 || exit 0; }}',
            f'sky launch -y -d -c {name} --cloud {generic_cloud} --num-nodes 2 --down tests/test_yamls/minimal.yaml',
            f'sky status | grep {name} | grep UP',  # Ensure the cluster is UP.
            f'sky exec {name} --cloud {generic_cloud} tests/test_yamls/minimal.yaml',
            f'sky status | grep {name} | grep "1m (down)"',
            f'sleep {autodown_timeout}',
            # Ensure the cluster is terminated.
            f's=$(SKYPILOT_DEBUG=0 sky status {name} --refresh) && echo "$s" && {{ echo "$s" | grep {name} | grep "Autodowned cluster\|terminated on the cloud"; }} || {{ echo "$s" | grep {name} && exit 1 || exit 0; }}',
            f'sky launch -y -d -c {name} --cloud {generic_cloud} --num-nodes 2 --down tests/test_yamls/minimal.yaml',
            f'sky autostop -y {name} --cancel',
            f'sleep {autodown_timeout}',
            # Ensure the cluster is still UP.
            f's=$(SKYPILOT_DEBUG=0 sky status {name} --refresh) && echo "$s" && echo "$s" | grep {name} | grep UP',
        ],
        f'sky down -y {name}',
        timeout=total_timeout_minutes * 60,
    )
    run_one_test(test)


@pytest.mark.scp
def test_scp_autodown():
    name = _get_cluster_name()
    test = Test(
        'SCP_autodown',
        [
            f'sky launch -y -d -c {name} {SCP_TYPE} tests/test_yamls/minimal.yaml',
            f'sky autostop -y {name} --down -i 1',
            # Ensure autostop is set.
            f'sky status | grep {name} | grep "1m (down)"',
            # Ensure the cluster is not terminated early.
            'sleep 45',
            f'sky status --refresh | grep {name} | grep UP',
            # Ensure the cluster is terminated.
            'sleep 200',
            f's=$(SKYPILOT_DEBUG=0 sky status --refresh) && printf "$s" && {{ echo "$s" | grep {name} | grep "Autodowned cluster\|terminated on the cloud"; }} || {{ echo "$s" | grep {name} && exit 1 || exit 0; }}',
            f'sky launch -y -d -c {name} {SCP_TYPE} --down tests/test_yamls/minimal.yaml',
            f'sky status | grep {name} | grep UP',  # Ensure the cluster is UP.
            f'sky exec {name} {SCP_TYPE} tests/test_yamls/minimal.yaml',
            f'sky status | grep {name} | grep "1m (down)"',
            'sleep 200',
            # Ensure the cluster is terminated.
            f's=$(SKYPILOT_DEBUG=0 sky status --refresh) && printf "$s" && {{ echo "$s" | grep {name} | grep "Autodowned cluster\|terminated on the cloud"; }} || {{ echo "$s" | grep {name} && exit 1 || exit 0; }}',
            f'sky launch -y -d -c {name} {SCP_TYPE} --down tests/test_yamls/minimal.yaml',
            f'sky autostop -y {name} --cancel',
            'sleep 200',
            # Ensure the cluster is still UP.
            f's=$(SKYPILOT_DEBUG=0 sky status --refresh) && printf "$s" && echo "$s" | grep {name} | grep UP',
        ],
        f'sky down -y {name}',
        timeout=25 * 60,
    )
    run_one_test(test)


def _get_cancel_task_with_cloud(name, cloud, timeout=15 * 60):
    test = Test(
        f'{cloud}-cancel-task',
        [
            f'sky launch -c {name} examples/resnet_app.yaml --cloud {cloud} -y -d',
            # Wait the GPU process to start.
            'sleep 60',
            f'sky exec {name} "nvidia-smi | grep python"',
            f'sky logs {name} 2 --status',  # Ensure the job succeeded.
            f'sky cancel -y {name} 1',
            'sleep 60',
            # check if the python job is gone.
            f'sky exec {name} "! nvidia-smi | grep python"',
            f'sky logs {name} 3 --status',  # Ensure the job succeeded.
        ],
        f'sky down -y {name}',
        timeout=timeout,
    )
    return test


# ---------- Testing `sky cancel` ----------
@pytest.mark.aws
@pytest.mark.skip(reason='The resnet_app is flaky, due to TF failing to detect GPUs.')
def test_cancel_aws():
    name = _get_cluster_name()
    test = _get_cancel_task_with_cloud(name, 'aws')
    run_one_test(test)


@pytest.mark.gcp
@pytest.mark.skip(reason='The resnet_app is flaky, due to TF failing to detect GPUs.')
def test_cancel_gcp():
    name = _get_cluster_name()
    test = _get_cancel_task_with_cloud(name, 'gcp')
    run_one_test(test)


@pytest.mark.azure
@pytest.mark.skip(reason='The resnet_app is flaky, due to TF failing to detect GPUs.')
def test_cancel_azure():
    name = _get_cluster_name()
    test = _get_cancel_task_with_cloud(name, 'azure', timeout=30 * 60)
    run_one_test(test)


@pytest.mark.no_lambda_cloud  # Lambda Cloud does not have V100 gpus
@pytest.mark.no_ibm  # IBM cloud currently doesn't provide public image with CUDA
@pytest.mark.no_scp  # SCP does not support num_nodes > 1 yet
def test_cancel_pytorch(generic_cloud: str):
    name = _get_cluster_name()
    test = Test(
        'cancel-pytorch',
        [
            f'sky launch -c {name} --cloud {generic_cloud} examples/resnet_distributed_torch.yaml -y -d',
            # Wait the GPU process to start.
            'sleep 90',
            f'sky exec {name} "(nvidia-smi | grep python) || '
            # When run inside container/k8s, nvidia-smi cannot show process ids.
            # See https://github.com/NVIDIA/nvidia-docker/issues/179
            # To work around, we check if GPU utilization is greater than 0.
            f'[ \$(nvidia-smi --query-gpu=utilization.gpu --format=csv,noheader,nounits) -gt 0 ]"',
            f'sky logs {name} 2 --status',  # Ensure the job succeeded.
            f'sky cancel -y {name} 1',
            'sleep 60',
            f"sky exec {name} \"(nvidia-smi | grep 'No running process') || "
            # Ensure Xorg is the only process running.
            '[ \$(nvidia-smi | grep -A 10 Processes | grep -A 10 === | grep -v Xorg) -eq 2 ]"',
            f'sky logs {name} 3 --status',  # Ensure the job succeeded.
        ],
        f'sky down -y {name}',
        timeout=20 * 60,
    )
    run_one_test(test)


# can't use `_get_cancel_task_with_cloud()`, as command `nvidia-smi`
# requires a CUDA public image, which IBM doesn't offer
@pytest.mark.ibm
def test_cancel_ibm():
    name = _get_cluster_name()
    test = Test(
        'ibm-cancel-task',
        [
            f'sky launch -y -c {name} --cloud ibm examples/minimal.yaml',
            f'sky exec {name} -n {name}-1 -d  "while true; do echo \'Hello SkyPilot\'; sleep 2; done"',
            'sleep 20',
            f'sky queue {name} | grep {name}-1 | grep RUNNING',
            f'sky cancel -y {name} 2',
            f'sleep 5',
            f'sky queue {name} | grep {name}-1 | grep CANCELLED',
        ],
        f'sky down -y {name}',
    )
    run_one_test(test)


# ---------- Testing use-spot option ----------
@pytest.mark.no_azure  # Azure does not support spot instances
@pytest.mark.no_lambda_cloud  # Lambda Cloud does not support spot instances
@pytest.mark.no_ibm  # IBM Cloud does not support spot instances
@pytest.mark.no_scp  # SCP does not support spot instances
@pytest.mark.no_kubernetes  # Kubernetes does not have a notion of spot instances
def test_use_spot(generic_cloud: str):
    """Test use-spot and sky exec."""
    name = _get_cluster_name()
    test = Test(
        'use-spot',
        [
            f'sky launch -c {name} --cloud {generic_cloud} tests/test_yamls/minimal.yaml --use-spot -y',
            f'sky logs {name} 1 --status',
            f'sky exec {name} echo hi',
            f'sky logs {name} 2 --status',
        ],
        f'sky down -y {name}',
    )
    run_one_test(test)


@pytest.mark.gcp
def test_stop_gcp_spot():
    """Test GCP spot can be stopped, autostopped, restarted."""
    name = _get_cluster_name()
    test = Test(
        'stop_gcp_spot',
        [
            f'sky launch -c {name} --cloud gcp --use-spot --cpus 2+ -y -- touch myfile',
            # stop should go through:
            f'sky stop {name} -y',
            f'sky start {name} -y',
            f'sky exec {name} -- ls myfile',
            f'sky logs {name} 2 --status',
            f'sky autostop {name} -i0 -y',
            'sleep 90',
            f's=$(sky status {name} --refresh); echo "$s"; echo; echo; echo "$s"  | grep {name} | grep STOPPED',
            f'sky start {name} -y',
            f'sky exec {name} -- ls myfile',
            f'sky logs {name} 3 --status',
            # -i option at launch should go through:
            f'sky launch -c {name} -i0 -y',
            'sleep 120',
            f's=$(sky status {name} --refresh); echo "$s"; echo; echo; echo "$s"  | grep {name} | grep STOPPED',
        ],
        f'sky down -y {name}',
    )
    run_one_test(test)


# ---------- Testing managed spot ----------
@pytest.mark.no_azure  # Azure does not support spot instances
@pytest.mark.no_lambda_cloud  # Lambda Cloud does not support spot instances
@pytest.mark.no_ibm  # IBM Cloud does not support spot instances
@pytest.mark.no_scp  # SCP does not support spot instances
@pytest.mark.no_kubernetes  # Kubernetes does not have a notion of spot instances
@pytest.mark.managed_spot
def test_spot(generic_cloud: str):
    """Test the spot yaml."""
    name = _get_cluster_name()
    test = Test(
        'managed-spot',
        [
            f'sky spot launch -n {name}-1 --cloud {generic_cloud} examples/managed_spot.yaml -y -d',
            f'sky spot launch -n {name}-2 --cloud {generic_cloud} examples/managed_spot.yaml -y -d',
            'sleep 5',
            f'{_SPOT_QUEUE_WAIT}| grep {name}-1 | head -n1 | grep "STARTING\|RUNNING"',
            f'{_SPOT_QUEUE_WAIT}| grep {name}-2 | head -n1 | grep "STARTING\|RUNNING"',
            _SPOT_CANCEL_WAIT.format(job_name=f'{name}-1'),
            'sleep 5',
            f'{_SPOT_QUEUE_WAIT}| grep {name}-1 | head -n1 | grep "CANCELLING\|CANCELLED"',
            'sleep 200',
            f'{_SPOT_QUEUE_WAIT}| grep {name}-1 | head -n1 | grep CANCELLED',
            f'{_SPOT_QUEUE_WAIT}| grep {name}-2 | head -n1 | grep "RUNNING\|SUCCEEDED"',
        ],
        # TODO(zhwu): Change to _SPOT_CANCEL_WAIT.format(job_name=f'{name}-1 -n {name}-2') when
        # canceling multiple job names is supported.
        (
            _SPOT_CANCEL_WAIT.format(job_name=f'{name}-1')
            + '; '
            + _SPOT_CANCEL_WAIT.format(job_name=f'{name}-2')
        ),
        # Increase timeout since sky spot queue -r can be blocked by other spot tests.
        timeout=20 * 60,
    )
    run_one_test(test)


@pytest.mark.no_azure  # Azure does not support spot instances
@pytest.mark.no_lambda_cloud  # Lambda Cloud does not support spot instances
@pytest.mark.no_ibm  # IBM Cloud does not support spot instances
@pytest.mark.no_scp  # SCP does not support spot instances
@pytest.mark.no_kubernetes  # Kubernetes does not have a notion of spot instances
@pytest.mark.managed_spot
def test_spot_pipeline(generic_cloud: str):
    """Test a spot pipeline."""
    name = _get_cluster_name()
    test = Test(
        'spot-pipeline',
        [
            f'sky spot launch -n {name} tests/test_yamls/pipeline.yaml -y -d',
            'sleep 5',
            f'{_SPOT_QUEUE_WAIT}| grep {name} | head -n1 | grep "STARTING\|RUNNING"',
            # `grep -A 4 {name}` finds the job with {name} and the 4 lines
            # after it, i.e. the 4 tasks within the job.
            # `sed -n 2p` gets the second line of the 4 lines, i.e. the first
            # task within the job.
            f'{_SPOT_QUEUE_WAIT}| grep -A 4 {name}| sed -n 2p | grep "STARTING\|RUNNING"',
            f'{_SPOT_QUEUE_WAIT}| grep -A 4 {name}| sed -n 3p | grep "PENDING"',
            _SPOT_CANCEL_WAIT.format(job_name=f'{name}'),
            'sleep 5',
            f'{_SPOT_QUEUE_WAIT}| grep -A 4 {name}| sed -n 2p | grep "CANCELLING\|CANCELLED"',
            f'{_SPOT_QUEUE_WAIT}| grep -A 4 {name}| sed -n 3p | grep "CANCELLING\|CANCELLED"',
            f'{_SPOT_QUEUE_WAIT}| grep -A 4 {name}| sed -n 4p | grep "CANCELLING\|CANCELLED"',
            f'{_SPOT_QUEUE_WAIT}| grep -A 4 {name}| sed -n 5p | grep "CANCELLING\|CANCELLED"',
            'sleep 200',
            f'{_SPOT_QUEUE_WAIT}| grep -A 4 {name}| sed -n 2p | grep "CANCELLED"',
            f'{_SPOT_QUEUE_WAIT}| grep -A 4 {name}| sed -n 3p | grep "CANCELLED"',
            f'{_SPOT_QUEUE_WAIT}| grep -A 4 {name}| sed -n 4p | grep "CANCELLED"',
            f'{_SPOT_QUEUE_WAIT}| grep -A 4 {name}| sed -n 5p | grep "CANCELLED"',
        ],
        _SPOT_CANCEL_WAIT.format(job_name=f'{name}'),
        # Increase timeout since sky spot queue -r can be blocked by other spot tests.
        timeout=30 * 60,
    )
    run_one_test(test)


@pytest.mark.no_azure  # Azure does not support spot instances
@pytest.mark.no_lambda_cloud  # Lambda Cloud does not support spot instances
@pytest.mark.no_ibm  # IBM Cloud does not support spot instances
@pytest.mark.no_scp  # SCP does not support spot instances
@pytest.mark.no_kubernetes  # Kubernetes does not have a notion of spot instances
@pytest.mark.managed_spot
def test_spot_failed_setup(generic_cloud: str):
    """Test managed spot job with failed setup."""
    name = _get_cluster_name()
    test = Test(
        'spot_failed_setup',
        [
            f'sky spot launch -n {name} --cloud {generic_cloud} -y -d tests/test_yamls/failed_setup.yaml',
            'sleep 330',
            # Make sure the job failed quickly.
            f'{_SPOT_QUEUE_WAIT} | grep {name} | head -n1 | grep "FAILED_SETUP"',
        ],
        _SPOT_CANCEL_WAIT.format(job_name=name),
        # Increase timeout since sky spot queue -r can be blocked by other spot tests.
        timeout=20 * 60,
    )
    run_one_test(test)


@pytest.mark.no_azure  # Azure does not support spot instances
@pytest.mark.no_lambda_cloud  # Lambda Cloud does not support spot instances
@pytest.mark.no_ibm  # IBM Cloud does not support spot instances
@pytest.mark.no_scp  # SCP does not support spot instances
@pytest.mark.no_kubernetes  # Kubernetes does not have a notion of spot instances
@pytest.mark.managed_spot
def test_spot_pipeline_failed_setup(generic_cloud: str):
    """Test managed spot job with failed setup for a pipeline."""
    name = _get_cluster_name()
    test = Test(
        'spot_pipeline_failed_setup',
        [
            f'sky spot launch -n {name} -y -d tests/test_yamls/failed_setup_pipeline.yaml',
            'sleep 800',
            # Make sure the job failed quickly.
            f'{_SPOT_QUEUE_WAIT} | grep {name} | head -n1 | grep "FAILED_SETUP"',
            # Task 0 should be SUCCEEDED.
            f'{_SPOT_QUEUE_WAIT} | grep -A 4 {name}| sed -n 2p | grep "SUCCEEDED"',
            # Task 1 should be FAILED_SETUP.
            f'{_SPOT_QUEUE_WAIT} | grep -A 4 {name}| sed -n 3p | grep "FAILED_SETUP"',
            # Task 2 should be CANCELLED.
            f'{_SPOT_QUEUE_WAIT} | grep -A 4 {name}| sed -n 4p | grep "CANCELLED"',
            # Task 3 should be CANCELLED.
            f'{_SPOT_QUEUE_WAIT} | grep -A 4 {name}| sed -n 5p | grep "CANCELLED"',
        ],
        _SPOT_CANCEL_WAIT.format(job_name=name),
        # Increase timeout since sky spot queue -r can be blocked by other spot tests.
        timeout=30 * 60,
    )
    run_one_test(test)


# ---------- Testing managed spot recovery ----------


@pytest.mark.aws
@pytest.mark.managed_spot
def test_spot_recovery_aws(aws_config_region):
    """Test managed spot recovery."""
    name = _get_cluster_name()
    name_on_cloud = common_utils.make_cluster_name_on_cloud(
        name, spot.SPOT_CLUSTER_NAME_PREFIX_LENGTH, add_user_hash=False
    )
    region = aws_config_region
    test = Test(
        'spot_recovery_aws',
        [
            f'sky spot launch --cloud aws --region {region} -n {name} "echo SKYPILOT_TASK_ID: \$SKYPILOT_TASK_ID; sleep 1800"  -y -d',
            'sleep 360',
            f'{_SPOT_QUEUE_WAIT}| grep {name} | head -n1 | grep "RUNNING"',
            f'RUN_ID=$(sky spot logs -n {name} --no-follow | grep SKYPILOT_TASK_ID | cut -d: -f2); echo "$RUN_ID" | tee /tmp/{name}-run-id',
            # Terminate the cluster manually.
            (
                f'aws ec2 terminate-instances --region {region} --instance-ids $('
                f'aws ec2 describe-instances --region {region} '
                f'--filters Name=tag:ray-cluster-name,Values={name_on_cloud}* '
                f'--query Reservations[].Instances[].InstanceId '
                '--output text)'
            ),
            'sleep 100',
            f'{_SPOT_QUEUE_WAIT}| grep {name} | head -n1 | grep "RECOVERING"',
            'sleep 200',
            f'{_SPOT_QUEUE_WAIT}| grep {name} | head -n1 | grep "RUNNING"',
            f'RUN_ID=$(cat /tmp/{name}-run-id); echo $RUN_ID; sky spot logs -n {name} --no-follow | grep SKYPILOT_TASK_ID | grep "$RUN_ID"',
        ],
        _SPOT_CANCEL_WAIT.format(job_name=name),
        timeout=25 * 60,
    )
    run_one_test(test)


@pytest.mark.gcp
@pytest.mark.managed_spot
def test_spot_recovery_gcp():
    """Test managed spot recovery."""
    name = _get_cluster_name()
    name_on_cloud = common_utils.make_cluster_name_on_cloud(
        name, spot.SPOT_CLUSTER_NAME_PREFIX_LENGTH, add_user_hash=False
    )
    zone = 'us-east4-b'
    query_cmd = (
        f'gcloud compute instances list --filter='
        # `:` means prefix match.
        f'"(labels.ray-cluster-name:{name_on_cloud})" '
        f'--zones={zone} --format="value(name)"'
    )
    terminate_cmd = (
        f'gcloud compute instances delete --zone={zone}' f' --quiet $({query_cmd})'
    )
    test = Test(
        'spot_recovery_gcp',
        [
            f'sky spot launch --cloud gcp --zone {zone} -n {name} --cpus 2 "echo SKYPILOT_TASK_ID: \$SKYPILOT_TASK_ID; sleep 1800"  -y -d',
            'sleep 360',
            f'{_SPOT_QUEUE_WAIT}| grep {name} | head -n1 | grep "RUNNING"',
            f'RUN_ID=$(sky spot logs -n {name} --no-follow | grep SKYPILOT_TASK_ID | cut -d: -f2); echo "$RUN_ID" | tee /tmp/{name}-run-id',
            # Terminate the cluster manually.
            terminate_cmd,
            'sleep 60',
            f'{_SPOT_QUEUE_WAIT}| grep {name} | head -n1 | grep "RECOVERING"',
            'sleep 200',
            f'{_SPOT_QUEUE_WAIT}| grep {name} | head -n1 | grep "RUNNING"',
            f'RUN_ID=$(cat /tmp/{name}-run-id); echo $RUN_ID; sky spot logs -n {name} --no-follow | grep SKYPILOT_TASK_ID: | grep "$RUN_ID"',
        ],
        _SPOT_CANCEL_WAIT.format(job_name=name),
        timeout=25 * 60,
    )
    run_one_test(test)


@pytest.mark.aws
@pytest.mark.managed_spot
def test_spot_pipeline_recovery_aws(aws_config_region):
    """Test managed spot recovery for a pipeline."""
    name = _get_cluster_name()
    user_hash = common_utils.get_user_hash()
    user_hash = user_hash[: common_utils.USER_HASH_LENGTH_IN_CLUSTER_NAME]
    region = aws_config_region
    if region != 'us-east-2':
        pytest.skip('Only run spot pipeline recovery test in us-east-2')
    test = Test(
        'spot_pipeline_recovery_aws',
        [
            f'sky spot launch -n {name} tests/test_yamls/pipeline_aws.yaml  -y -d',
            'sleep 400',
            f'{_SPOT_QUEUE_WAIT}| grep {name} | head -n1 | grep "RUNNING"',
            f'RUN_ID=$(sky spot logs -n {name} --no-follow | grep SKYPILOT_TASK_ID: | cut -d: -f2); echo "$RUN_ID" | tee /tmp/{name}-run-id',
            f'RUN_IDS=$(sky spot logs -n {name} --no-follow | grep -A 4 SKYPILOT_TASK_IDS | cut -d")" -f2); echo "$RUN_IDS" | tee /tmp/{name}-run-ids',
            # Terminate the cluster manually.
            # The `cat ...| rev` is to retrieve the job_id from the
            # SKYPILOT_TASK_ID, which gets the second to last field
            # separated by `-`.
            (
                f'SPOT_JOB_ID=`cat /tmp/{name}-run-id | rev | '
                "cut -d'-' -f2 | rev`;"
                f'aws ec2 terminate-instances --region {region} --instance-ids $('
                f'aws ec2 describe-instances --region {region} '
                # TODO(zhwu): fix the name for spot cluster.
                '--filters Name=tag:ray-cluster-name,Values=*-${SPOT_JOB_ID}'
                f'-{user_hash} '
                f'--query Reservations[].Instances[].InstanceId '
                '--output text)'
            ),
            'sleep 100',
            f'{_SPOT_QUEUE_WAIT}| grep {name} | head -n1 | grep "RECOVERING"',
            'sleep 200',
            f'{_SPOT_QUEUE_WAIT}| grep {name} | head -n1 | grep "RUNNING"',
            f'RUN_ID=$(cat /tmp/{name}-run-id); echo $RUN_ID; sky spot logs -n {name} --no-follow | grep SKYPILOT_TASK_ID: | grep "$RUN_ID"',
            f'RUN_IDS=$(sky spot logs -n {name} --no-follow | grep -A 4 SKYPILOT_TASK_IDS | cut -d")" -f2); echo "$RUN_IDS" | tee /tmp/{name}-run-ids-new',
            f'diff /tmp/{name}-run-ids /tmp/{name}-run-ids-new',
            f'cat /tmp/{name}-run-ids | sed -n 2p | grep `cat /tmp/{name}-run-id`',
        ],
        _SPOT_CANCEL_WAIT.format(job_name=name),
        timeout=25 * 60,
    )
    run_one_test(test)


@pytest.mark.gcp
@pytest.mark.managed_spot
def test_spot_pipeline_recovery_gcp():
    """Test managed spot recovery for a pipeline."""
    name = _get_cluster_name()
    zone = 'us-east4-b'
    user_hash = common_utils.get_user_hash()
    user_hash = user_hash[: common_utils.USER_HASH_LENGTH_IN_CLUSTER_NAME]
    query_cmd = (
        'gcloud compute instances list --filter='
        f'"(labels.ray-cluster-name:*-${{SPOT_JOB_ID}}-{user_hash})" '
        f'--zones={zone} --format="value(name)"'
    )
    terminate_cmd = (
        f'gcloud compute instances delete --zone={zone}' f' --quiet $({query_cmd})'
    )
    test = Test(
        'spot_pipeline_recovery_gcp',
        [
            f'sky spot launch -n {name} tests/test_yamls/pipeline_gcp.yaml  -y -d',
            'sleep 400',
            f'{_SPOT_QUEUE_WAIT}| grep {name} | head -n1 | grep "RUNNING"',
            f'RUN_ID=$(sky spot logs -n {name} --no-follow | grep SKYPILOT_TASK_ID: | cut -d: -f2); echo "$RUN_ID" | tee /tmp/{name}-run-id',
            f'RUN_IDS=$(sky spot logs -n {name} --no-follow | grep -A 4 SKYPILOT_TASK_IDS | cut -d")" -f2); echo "$RUN_IDS" | tee /tmp/{name}-run-ids',
            # Terminate the cluster manually.
            # The `cat ...| rev` is to retrieve the job_id from the
            # SKYPILOT_TASK_ID, which gets the second to last field
            # separated by `-`.
            (
                f'SPOT_JOB_ID=`cat /tmp/{name}-run-id | rev | '
                f"cut -d'-' -f2 | rev`;{terminate_cmd}"
            ),
            'sleep 60',
            f'{_SPOT_QUEUE_WAIT}| grep {name} | head -n1 | grep "RECOVERING"',
            'sleep 200',
            f'{_SPOT_QUEUE_WAIT}| grep {name} | head -n1 | grep "RUNNING"',
            f'RUN_ID=$(cat /tmp/{name}-run-id); echo $RUN_ID; sky spot logs -n {name} --no-follow | grep SKYPILOT_TASK_ID: | grep "$RUN_ID"',
            f'RUN_IDS=$(sky spot logs -n {name} --no-follow | grep -A 4 SKYPILOT_TASK_IDS | cut -d")" -f2); echo "$RUN_IDS" | tee /tmp/{name}-run-ids-new',
            f'diff /tmp/{name}-run-ids /tmp/{name}-run-ids-new',
            f'cat /tmp/{name}-run-ids | sed -n 2p | grep `cat /tmp/{name}-run-id`',
        ],
        _SPOT_CANCEL_WAIT.format(job_name=name),
        timeout=25 * 60,
    )
    run_one_test(test)


@pytest.mark.no_azure  # Azure does not support spot instances
@pytest.mark.no_lambda_cloud  # Lambda Cloud does not support spot instances
@pytest.mark.no_ibm  # IBM Cloud does not support spot instances
@pytest.mark.no_scp  # SCP does not support spot instances
@pytest.mark.no_kubernetes  # Kubernetes does not have a notion of spot instances
@pytest.mark.managed_spot
def test_spot_recovery_default_resources(generic_cloud: str):
    """Test managed spot recovery for default resources."""
    name = _get_cluster_name()
    test = Test(
        'managed-spot-recovery-default-resources',
        [
            f'sky spot launch -n {name} --cloud {generic_cloud} "sleep 30 && sudo shutdown now && sleep 1000" -y -d',
            'sleep 360',
            f'{_SPOT_QUEUE_WAIT}| grep {name} | head -n1 | grep "RUNNING\|RECOVERING"',
        ],
        _SPOT_CANCEL_WAIT.format(job_name=name),
        timeout=25 * 60,
    )
    run_one_test(test)


@pytest.mark.aws
@pytest.mark.managed_spot
def test_spot_recovery_multi_node_aws(aws_config_region):
    """Test managed spot recovery."""
    name = _get_cluster_name()
    name_on_cloud = common_utils.make_cluster_name_on_cloud(
        name, spot.SPOT_CLUSTER_NAME_PREFIX_LENGTH, add_user_hash=False
    )
    region = aws_config_region
    test = Test(
        'spot_recovery_multi_node_aws',
        [
            f'sky spot launch --cloud aws --region {region} -n {name} --num-nodes 2 "echo SKYPILOT_TASK_ID: \$SKYPILOT_TASK_ID; sleep 1800"  -y -d',
            'sleep 450',
            f'{_SPOT_QUEUE_WAIT}| grep {name} | head -n1 | grep "RUNNING"',
            f'RUN_ID=$(sky spot logs -n {name} --no-follow | grep SKYPILOT_TASK_ID | cut -d: -f2); echo "$RUN_ID" | tee /tmp/{name}-run-id',
            # Terminate the worker manually.
            (
                f'aws ec2 terminate-instances --region {region} --instance-ids $('
                f'aws ec2 describe-instances --region {region} '
                f'--filters Name=tag:ray-cluster-name,Values={name_on_cloud}* '
                'Name=tag:ray-node-type,Values=worker '
                f'--query Reservations[].Instances[].InstanceId '
                '--output text)'
            ),
            'sleep 50',
            f'{_SPOT_QUEUE_WAIT}| grep {name} | head -n1 | grep "RECOVERING"',
            'sleep 560',
            f'{_SPOT_QUEUE_WAIT}| grep {name} | head -n1 | grep "RUNNING"',
            f'RUN_ID=$(cat /tmp/{name}-run-id); echo $RUN_ID; sky spot logs -n {name} --no-follow | grep SKYPILOT_TASK_ID | cut -d: -f2 | grep "$RUN_ID"',
        ],
        _SPOT_CANCEL_WAIT.format(job_name=name),
        timeout=30 * 60,
    )
    run_one_test(test)


@pytest.mark.gcp
@pytest.mark.managed_spot
def test_spot_recovery_multi_node_gcp():
    """Test managed spot recovery."""
    name = _get_cluster_name()
    name_on_cloud = common_utils.make_cluster_name_on_cloud(
        name, spot.SPOT_CLUSTER_NAME_PREFIX_LENGTH, add_user_hash=False
    )
    zone = 'us-west2-a'
    # Use ':' to match as the cluster name will contain the suffix with job id
    query_cmd = (
        f'gcloud compute instances list --filter='
        f'"(labels.ray-cluster-name:{name_on_cloud} AND '
        f'labels.ray-node-type=worker)" --zones={zone} --format="value(name)"'
    )
    terminate_cmd = (
        f'gcloud compute instances delete --zone={zone}' f' --quiet $({query_cmd})'
    )
    test = Test(
        'spot_recovery_multi_node_gcp',
        [
            f'sky spot launch --cloud gcp --zone {zone} -n {name} --num-nodes 2 "echo SKYPILOT_TASK_ID: \$SKYPILOT_TASK_ID; sleep 1800"  -y -d',
            'sleep 400',
            f'{_SPOT_QUEUE_WAIT}| grep {name} | head -n1 | grep "RUNNING"',
            f'RUN_ID=$(sky spot logs -n {name} --no-follow | grep SKYPILOT_TASK_ID | cut -d: -f2); echo "$RUN_ID" | tee /tmp/{name}-run-id',
            # Terminate the worker manually.
            terminate_cmd,
            'sleep 50',
            f'{_SPOT_QUEUE_WAIT}| grep {name} | head -n1 | grep "RECOVERING"',
            'sleep 420',
            f'{_SPOT_QUEUE_WAIT}| grep {name} | head -n1 | grep "RUNNING"',
            f'RUN_ID=$(cat /tmp/{name}-run-id); echo $RUN_ID; sky spot logs -n {name} --no-follow | grep SKYPILOT_TASK_ID | cut -d: -f2 | grep "$RUN_ID"',
        ],
        _SPOT_CANCEL_WAIT.format(job_name=name),
        timeout=25 * 60,
    )
    run_one_test(test)


@pytest.mark.aws
@pytest.mark.managed_spot
def test_spot_cancellation_aws(aws_config_region):
    name = _get_cluster_name()
    name_on_cloud = common_utils.make_cluster_name_on_cloud(
        name, spot.SPOT_CLUSTER_NAME_PREFIX_LENGTH, add_user_hash=False
    )
    name_2_on_cloud = common_utils.make_cluster_name_on_cloud(
        f'{name}-2', spot.SPOT_CLUSTER_NAME_PREFIX_LENGTH, add_user_hash=False
    )
    name_3_on_cloud = common_utils.make_cluster_name_on_cloud(
        f'{name}-3', spot.SPOT_CLUSTER_NAME_PREFIX_LENGTH, add_user_hash=False
    )
    region = aws_config_region
    test = Test(
        'spot_cancellation_aws',
        [
            # Test cancellation during spot cluster being launched.
            f'sky spot launch --cloud aws --region {region} -n {name} "sleep 1000"  -y -d',
            'sleep 60',
            f'{_SPOT_QUEUE_WAIT}| grep {name} | head -n1 | grep "STARTING"',
            _SPOT_CANCEL_WAIT.format(job_name=name),
            'sleep 5',
            f'{_SPOT_QUEUE_WAIT}| grep {name} | head -n1 | grep "CANCELLING\|CANCELLED"',
            'sleep 120',
            f'{_SPOT_QUEUE_WAIT}| grep {name} | head -n1 | grep "CANCELLED"',
            (
                f's=$(aws ec2 describe-instances --region {region} '
                f'--filters Name=tag:ray-cluster-name,Values={name_on_cloud}-* '
                f'--query Reservations[].Instances[].State[].Name '
                '--output text) && echo "$s" && echo; [[ -z "$s" ]] || [[ "$s" = "terminated" ]] || [[ "$s" = "shutting-down" ]]'
            ),
            # Test cancelling the spot cluster during spot job being setup.
            f'sky spot launch --cloud aws --region {region} -n {name}-2 tests/test_yamls/test_long_setup.yaml  -y -d',
            'sleep 300',
            _SPOT_CANCEL_WAIT.format(job_name=f'{name}-2'),
            'sleep 5',
            f'{_SPOT_QUEUE_WAIT}| grep {name}-2 | head -n1 | grep "CANCELLING\|CANCELLED"',
            'sleep 120',
            f'{_SPOT_QUEUE_WAIT}| grep {name}-2 | head -n1 | grep "CANCELLED"',
            (
                f's=$(aws ec2 describe-instances --region {region} '
                f'--filters Name=tag:ray-cluster-name,Values={name_2_on_cloud}-* '
                f'--query Reservations[].Instances[].State[].Name '
                '--output text) && echo "$s" && echo; [[ -z "$s" ]] || [[ "$s" = "terminated" ]] || [[ "$s" = "shutting-down" ]]'
            ),
            # Test cancellation during spot job is recovering.
            f'sky spot launch --cloud aws --region {region} -n {name}-3 "sleep 1000"  -y -d',
            'sleep 300',
            f'{_SPOT_QUEUE_WAIT}| grep {name}-3 | head -n1 | grep "RUNNING"',
            # Terminate the cluster manually.
            (
                f'aws ec2 terminate-instances --region {region} --instance-ids $('
                f'aws ec2 describe-instances --region {region} '
                f'--filters Name=tag:ray-cluster-name,Values={name_3_on_cloud}-* '
                f'--query Reservations[].Instances[].InstanceId '
                '--output text)'
            ),
            'sleep 120',
            f'{_SPOT_QUEUE_WAIT}| grep {name}-3 | head -n1 | grep "RECOVERING"',
            _SPOT_CANCEL_WAIT.format(job_name=f'{name}-3'),
            'sleep 5',
            f'{_SPOT_QUEUE_WAIT}| grep {name}-3 | head -n1 | grep "CANCELLING\|CANCELLED"',
            'sleep 120',
            f'{_SPOT_QUEUE_WAIT}| grep {name}-3 | head -n1 | grep "CANCELLED"',
            # The cluster should be terminated (shutting-down) after cancellation. We don't use the `=` operator here because
            # there can be multiple VM with the same name due to the recovery.
            (
                f's=$(aws ec2 describe-instances --region {region} '
                f'--filters Name=tag:ray-cluster-name,Values={name_3_on_cloud}-* '
                f'--query Reservations[].Instances[].State[].Name '
                '--output text) && echo "$s" && echo; [[ -z "$s" ]] || echo "$s" | grep -v -E "pending|running|stopped|stopping"'
            ),
        ],
        timeout=25 * 60,
    )
    run_one_test(test)


@pytest.mark.gcp
@pytest.mark.managed_spot
def test_spot_cancellation_gcp():
    name = _get_cluster_name()
    name_3 = f'{name}-3'
    name_3_on_cloud = common_utils.make_cluster_name_on_cloud(
        name_3, spot.SPOT_CLUSTER_NAME_PREFIX_LENGTH, add_user_hash=False
    )
    zone = 'us-west3-b'
    query_state_cmd = (
        'gcloud compute instances list '
        f'--filter="(labels.ray-cluster-name:{name_3_on_cloud})" '
        '--format="value(status)"'
    )
    query_cmd = (
        f'gcloud compute instances list --filter='
        f'"(labels.ray-cluster-name:{name_3_on_cloud})" '
        f'--zones={zone} --format="value(name)"'
    )
    terminate_cmd = (
        f'gcloud compute instances delete --zone={zone}' f' --quiet $({query_cmd})'
    )
    test = Test(
        'spot_cancellation_gcp',
        [
            # Test cancellation during spot cluster being launched.
            f'sky spot launch --cloud gcp --zone {zone} -n {name} "sleep 1000"  -y -d',
            'sleep 60',
            f'{_SPOT_QUEUE_WAIT}| grep {name} | head -n1 | grep "STARTING"',
            _SPOT_CANCEL_WAIT.format(job_name=name),
            'sleep 5',
            f'{_SPOT_QUEUE_WAIT}| grep {name} | head -n1 | grep "CANCELLING\|CANCELLED"',
            'sleep 120',
            f'{_SPOT_QUEUE_WAIT}| grep {name} | head -n1 | grep "CANCELLED"',
            # Test cancelling the spot cluster during spot job being setup.
            f'sky spot launch --cloud gcp --zone {zone} -n {name}-2 tests/test_yamls/test_long_setup.yaml  -y -d',
            'sleep 300',
            _SPOT_CANCEL_WAIT.format(job_name=f'{name}-2'),
            'sleep 5',
            f'{_SPOT_QUEUE_WAIT}| grep {name}-2 | head -n1 | grep "CANCELLING\|CANCELLED"',
            'sleep 120',
            f'{_SPOT_QUEUE_WAIT}| grep {name}-2 | head -n1 | grep "CANCELLED"',
            # Test cancellation during spot job is recovering.
            f'sky spot launch --cloud gcp --zone {zone} -n {name}-3 "sleep 1000"  -y -d',
            'sleep 300',
            f'{_SPOT_QUEUE_WAIT}| grep {name}-3 | head -n1 | grep "RUNNING"',
            # Terminate the cluster manually.
            terminate_cmd,
            'sleep 80',
            f'{_SPOT_QUEUE_WAIT}| grep {name}-3 | head -n1 | grep "RECOVERING"',
            _SPOT_CANCEL_WAIT.format(job_name=f'{name}-3'),
            'sleep 5',
            f'{_SPOT_QUEUE_WAIT}| grep {name}-3 | head -n1 | grep "CANCELLING\|CANCELLED"',
            'sleep 120',
            f'{_SPOT_QUEUE_WAIT}| grep {name}-3 | head -n1 | grep "CANCELLED"',
            # The cluster should be terminated (STOPPING) after cancellation. We don't use the `=` operator here because
            # there can be multiple VM with the same name due to the recovery.
            (
                f's=$({query_state_cmd}) && echo "$s" && echo; [[ -z "$s" ]] || echo "$s" | grep -v -E "PROVISIONING|STAGING|RUNNING|REPAIRING|TERMINATED|SUSPENDING|SUSPENDED|SUSPENDED"'
            ),
        ],
        timeout=25 * 60,
    )
    run_one_test(test)


# ---------- Testing storage for managed spot ----------
@pytest.mark.no_azure  # Azure does not support spot instances
@pytest.mark.no_lambda_cloud  # Lambda Cloud does not support spot instances
@pytest.mark.no_ibm  # IBM Cloud does not support spot instances
@pytest.mark.no_scp  # SCP does not support spot instances
@pytest.mark.no_kubernetes  # Kubernetes does not have a notion of spot instances
@pytest.mark.managed_spot
def test_spot_storage(generic_cloud: str):
    """Test storage with managed spot"""
    name = _get_cluster_name()
    yaml_str = pathlib.Path('examples/managed_spot_with_storage.yaml').read_text()
    storage_name = f'sky-test-{int(time.time())}'
    yaml_str = yaml_str.replace('sky-workdir-zhwu', storage_name)
    with tempfile.NamedTemporaryFile(suffix='.yaml', mode='w') as f:
        f.write(yaml_str)
        f.flush()
        file_path = f.name
        test = Test(
            'spot_storage',
            [
                *storage_setup_commands,
                f'sky spot launch -n {name} --cloud {generic_cloud} {file_path} -y',
                'sleep 60',  # Wait the spot queue to be updated
                f'{_SPOT_QUEUE_WAIT}| grep {name} | grep SUCCEEDED',
                f'[ $(aws s3api list-buckets --query "Buckets[?contains(Name, \'{storage_name}\')].Name" --output text | wc -l) -eq 0 ]',
            ],
            _SPOT_CANCEL_WAIT.format(job_name=name),
            # Increase timeout since sky spot queue -r can be blocked by other spot tests.
            timeout=20 * 60,
        )
        run_one_test(test)


# ---------- Testing spot TPU ----------
@pytest.mark.gcp
@pytest.mark.managed_spot
@pytest.mark.tpu
def test_spot_tpu():
    """Test managed spot on TPU."""
    name = _get_cluster_name()
    test = Test(
        'test-spot-tpu',
        [
            f'sky spot launch -n {name} examples/tpu/tpuvm_mnist.yaml -y -d',
            'sleep 5',
            f'{_SPOT_QUEUE_WAIT}| grep {name} | head -n1 | grep STARTING',
            'sleep 840',  # TPU takes a while to launch
            f'{_SPOT_QUEUE_WAIT}| grep {name} | head -n1 | grep "RUNNING\|SUCCEEDED"',
        ],
        _SPOT_CANCEL_WAIT.format(job_name=name),
        # Increase timeout since sky spot queue -r can be blocked by other spot tests.
        timeout=20 * 60,
    )
    run_one_test(test)


# ---------- Testing env for spot ----------
@pytest.mark.no_azure  # Azure does not support spot instances
@pytest.mark.no_lambda_cloud  # Lambda Cloud does not support spot instances
@pytest.mark.no_ibm  # IBM Cloud does not support spot instances
@pytest.mark.no_scp  # SCP does not support spot instances
@pytest.mark.no_kubernetes  # Kubernetes does not have a notion of spot instances
@pytest.mark.managed_spot
def test_spot_inline_env(generic_cloud: str):
    """Test spot env"""
    name = _get_cluster_name()
    test = Test(
        'test-spot-inline-env',
        [
            f'sky spot launch -n {name} -y --cloud {generic_cloud} --env TEST_ENV="hello world" -- "([[ ! -z \\"\$TEST_ENV\\" ]] && [[ ! -z \\"\$SKYPILOT_NODE_IPS\\" ]] && [[ ! -z \\"\$SKYPILOT_NODE_RANK\\" ]]) || exit 1"',
            'sleep 20',
            f'{_SPOT_QUEUE_WAIT} | grep {name} | grep SUCCEEDED',
        ],
        _SPOT_CANCEL_WAIT.format(job_name=name),
        # Increase timeout since sky spot queue -r can be blocked by other spot tests.
        timeout=20 * 60,
    )
    run_one_test(test)


# ---------- Testing env ----------
def test_inline_env(generic_cloud: str):
    """Test env"""
    name = _get_cluster_name()
    test = Test(
        'test-inline-env',
        [
            f'sky launch -c {name} -y --cloud {generic_cloud} --env TEST_ENV="hello world" -- "([[ ! -z \\"\$TEST_ENV\\" ]] && [[ ! -z \\"\$SKYPILOT_NODE_IPS\\" ]] && [[ ! -z \\"\$SKYPILOT_NODE_RANK\\" ]]) || exit 1"',
            f'sky logs {name} 1 --status',
            f'sky exec {name} --env TEST_ENV2="success" "([[ ! -z \\"\$TEST_ENV2\\" ]] && [[ ! -z \\"\$SKYPILOT_NODE_IPS\\" ]] && [[ ! -z \\"\$SKYPILOT_NODE_RANK\\" ]]) || exit 1"',
            f'sky logs {name} 2 --status',
        ],
        f'sky down -y {name}',
    )
    run_one_test(test)


# ---------- Testing env file ----------
def test_inline_env_file(generic_cloud: str):
    """Test env"""
    name = _get_cluster_name()
    test = Test(
        'test-inline-env-file',
        [
            f'sky launch -c {name} -y --cloud {generic_cloud} --env TEST_ENV="hello world" -- "([[ ! -z \\"\$TEST_ENV\\" ]] && [[ ! -z \\"\$SKYPILOT_NODE_IPS\\" ]] && [[ ! -z \\"\$SKYPILOT_NODE_RANK\\" ]]) || exit 1"',
            f'sky logs {name} 1 --status',
            f'sky exec {name} --env-file examples/sample_dotenv "([[ ! -z \\"\$TEST_ENV2\\" ]] && [[ ! -z \\"\$SKYPILOT_NODE_IPS\\" ]] && [[ ! -z \\"\$SKYPILOT_NODE_RANK\\" ]]) || exit 1"',
            f'sky logs {name} 2 --status',
        ],
        f'sky down -y {name}',
    )
    run_one_test(test)


# ---------- Testing custom image ----------
@pytest.mark.aws
def test_custom_image():
    """Test custom image"""
    name = _get_cluster_name()
    test = Test(
        'test-custom-image',
        [
            f'sky launch -c {name} --retry-until-up -y examples/custom_image.yaml',
            f'sky logs {name} 1 --status',
        ],
        f'sky down -y {name}',
        timeout=30 * 60,
    )
    run_one_test(test)


@pytest.mark.slow
def test_azure_start_stop_two_nodes():
    name = _get_cluster_name()
    test = Test(
        'azure-start-stop-two-nodes',
        [
            f'sky launch --num-nodes=2 -y -c {name} examples/azure_start_stop.yaml',
            f'sky exec --num-nodes=2 {name} examples/azure_start_stop.yaml',
            f'sky logs {name} 1 --status',  # Ensure the job succeeded.
            f'sky stop -y {name}',
            f'sky start -y {name}',
            f'sky exec --num-nodes=2 {name} examples/azure_start_stop.yaml',
            f'sky logs {name} 2 --status',  # Ensure the job succeeded.
        ],
        f'sky down -y {name}',
        timeout=30 * 60,  # 30 mins  (it takes around ~23 mins)
    )
    run_one_test(test)


# ---------- Testing env for disk tier ----------
@pytest.mark.aws
def test_aws_disk_tier():
    def _get_aws_query_command(region, instance_id, field, expected):
        return (
            f'aws ec2 describe-volumes --region {region} '
            f'--filters Name=attachment.instance-id,Values={instance_id} '
            f'--query Volumes[*].{field} | grep {expected} ; '
        )

    for disk_tier in ['low', 'medium', 'high']:
        specs = AWS._get_disk_specs(disk_tier)
        name = _get_cluster_name() + '-' + disk_tier
        name_on_cloud = common_utils.make_cluster_name_on_cloud(
            name, sky.AWS.max_cluster_name_length()
        )
        region = 'us-east-2'
        test = Test(
            'aws-disk-tier',
            [
                f'sky launch -y -c {name} --cloud aws --region {region} '
                f'--disk-tier {disk_tier} echo "hello sky"',
                f'id=`aws ec2 describe-instances --region {region} --filters '
                f'Name=tag:ray-cluster-name,Values={name_on_cloud} --query '
                f'Reservations[].Instances[].InstanceId --output text`; '
                + _get_aws_query_command(
                    region, '$id', 'VolumeType', specs['disk_tier']
                )
                + (
                    ''
                    if disk_tier == 'low'
                    else (
                        _get_aws_query_command(
                            region, '$id', 'Iops', specs['disk_iops']
                        )
                        + _get_aws_query_command(
                            region, '$id', 'Throughput', specs['disk_throughput']
                        )
                    )
                ),
            ],
            f'sky down -y {name}',
            timeout=10 * 60,  # 10 mins  (it takes around ~6 mins)
        )
        run_one_test(test)


@pytest.mark.gcp
def test_gcp_disk_tier():
    for disk_tier in ['low', 'medium', 'high']:
        type = GCP._get_disk_type(disk_tier)
        name = _get_cluster_name() + '-' + disk_tier
        name_on_cloud = common_utils.make_cluster_name_on_cloud(
            name, sky.GCP.max_cluster_name_length()
        )
        region = 'us-west2'
        test = Test(
            'gcp-disk-tier',
            [
                f'sky launch -y -c {name} --cloud gcp --region {region} '
                f'--disk-tier {disk_tier} echo "hello sky"',
                f'name=`gcloud compute instances list --filter='
                f'"labels.ray-cluster-name:{name_on_cloud}" '
                '--format="value(name)"`; '
                f'gcloud compute disks list --filter="name=$name" '
                f'--format="value(type)" | grep {type} ',
            ],
            f'sky down -y {name}',
            timeout=6 * 60,  # 6 mins  (it takes around ~3 mins)
        )
        run_one_test(test)


@pytest.mark.azure
def test_azure_disk_tier():
    for disk_tier in ['low', 'medium']:
        type = Azure._get_disk_type(disk_tier)
        name = _get_cluster_name() + '-' + disk_tier
        name_on_cloud = common_utils.make_cluster_name_on_cloud(
            name, sky.Azure.max_cluster_name_length()
        )
        region = 'westus2'
        test = Test(
            'azure-disk-tier',
            [
                f'sky launch -y -c {name} --cloud azure --region {region} '
                f'--disk-tier {disk_tier} echo "hello sky"',
                f'az resource list --tag ray-cluster-name={name_on_cloud} --query '
                f'"[?type==\'Microsoft.Compute/disks\'].sku.name" '
                f'--output tsv | grep {type}',
            ],
            f'sky down -y {name}',
            timeout=20 * 60,  # 20 mins  (it takes around ~12 mins)
        )
        run_one_test(test)


# ------ Testing Zero Quota Failover ------
@pytest.mark.aws
def test_aws_zero_quota_failover():
    name = _get_cluster_name()
    region = get_aws_region_for_quota_failover()

    if not region:
        pytest.xfail(
            'Unable to test zero quota failover optimization — quotas '
            'for EC2 P3 instances were found on all AWS regions. Is this '
            'expected for your account?'
        )
        return

    test = Test(
        'aws-zero-quota-failover',
        [
            f'sky launch -y -c {name} --cloud aws --region {region} --gpus V100:8 --use-spot | grep "Found no quota"',
        ],
        f'sky down -y {name}',
    )
    run_one_test(test)


@pytest.mark.gcp
def test_gcp_zero_quota_failover():
    name = _get_cluster_name()
    region = get_gcp_region_for_quota_failover()

    if not region:
        pytest.xfail(
            'Unable to test zero quota failover optimization — quotas '
            'for A100-80GB GPUs were found on all GCP regions. Is this '
            'expected for your account?'
        )
        return

    test = Test(
        'gcp-zero-quota-failover',
        [
            f'sky launch -y -c {name} --cloud gcp --region {region} --gpus A100-80GB:1 --use-spot | grep "Found no quota"',
        ],
        f'sky down -y {name}',
    )
    run_one_test(test)


# ---------- Testing skyserve ----------


def _get_service_name() -> str:
    """Returns a user-unique service name for each test_skyserve_<name>().

    Must be called from each test_skyserve_<name>().
    """
    caller_func_name = inspect.stack()[1][3]
    test_name = caller_func_name.replace('_', '-').replace('test-', 't-')
    test_name = test_name.replace('skyserve-', 'ss-')
    test_name = common_utils.make_cluster_name_on_cloud(test_name, 24)
    return f'{test_name}-{test_id}'


# We check the output of the skyserve service to see if it is ready. Output of
# `REPLICAS` is in the form of `1/2` where the first number is the number of
# ready replicas and the second number is the number of total replicas. We
# grep such format to ensure that the service is ready, and early exit if any
# failure detected. In the end we sleep for
# serve.LB_CONTROLLER_SYNC_INTERVAL_SECONDS to make sure load balancer have
# enough time to sync with the controller and get all ready replica IPs.
_SERVE_WAIT_UNTIL_READY = (
    '(while true; do'
    '     output=$(sky serve status {name});'
    '     echo "$output" | grep -q "{replica_num}/{replica_num}" && break;'
    '     echo "$output" | grep -q "FAILED" && exit 1;'
    '     sleep 10;'
    f' done); sleep {serve.LB_CONTROLLER_SYNC_INTERVAL_SECONDS};'
)
_IP_REGEX = r'([0-9]{1,3}\.){3}[0-9]{1,3}'
_ENDPOINT_REGEX = _IP_REGEX + r':[0-9]{1,5}'
_AWK_ALL_LINES_BELOW_REPLICAS = r'/Replicas/{flag=1; next} flag'
# Since we don't allow terminate the service if the controller is INIT,
# which is common for simultaneous pytest, we need to wait until the
# controller is UP before we can terminate the service.
# The teardown command has a 10-mins timeout, so we don't need to do
# the timeout here. See implementation of run_one_test() for details.
_TEARDOWN_SERVICE = (
    '(while true; do'
    '     output=$(sky serve down -y {name});'
    '     echo "$output" | grep -q "scheduled to be terminated" && break;'
    '     sleep 10;'
    'done)'
)


def _get_serve_endpoint(name: str) -> str:
    return f'endpoint=$(sky serve status {name} | grep -Eo "{_ENDPOINT_REGEX}")'


def _get_replica_line(name: str, replica_id: int) -> str:
    return (
        f'sky serve status {name} | awk "{_AWK_ALL_LINES_BELOW_REPLICAS}"'
        f' | grep -E "{name}\s+{replica_id}"'
    )


def _get_replica_ip(name: str, replica_id: int) -> str:
    return (
        f'ip{replica_id}=$({_get_replica_line(name, replica_id)}'
        f' | grep -Eo "{_IP_REGEX}")'
    )


def _get_skyserve_http_test(name: str, cloud: str, timeout_minutes: int) -> Test:
    test = Test(
        f'test-skyserve-{cloud.replace("_", "-")}',
        [
            f'sky serve up -n {name} -y tests/skyserve/http/{cloud}.yaml',
            _SERVE_WAIT_UNTIL_READY.format(name=name, replica_num=2),
            f'{_get_serve_endpoint(name)}; curl -L http://$endpoint | grep "Hi, SkyPilot here"',
        ],
        _TEARDOWN_SERVICE.format(name=name),
        timeout=timeout_minutes * 60,
    )
    return test


@pytest.mark.gcp
@pytest.mark.sky_serve
def test_skyserve_gcp_http():
    """Test skyserve on GCP"""
    name = _get_service_name()
    test = _get_skyserve_http_test(name, 'gcp', 20)
    run_one_test(test)


@pytest.mark.aws
@pytest.mark.sky_serve
def test_skyserve_aws_http():
    """Test skyserve on AWS"""
    name = _get_service_name()
    test = _get_skyserve_http_test(name, 'aws', 20)
    run_one_test(test)


@pytest.mark.azure
@pytest.mark.sky_serve
def test_skyserve_azure_http():
    """Test skyserve on Azure"""
    name = _get_service_name()
    test = _get_skyserve_http_test(name, 'azure', 30)
    run_one_test(test)


@pytest.mark.gcp
@pytest.mark.sky_serve
def test_skyserve_llm():
    """Test skyserve with real LLM usecase"""
    name = _get_service_name()

    def generate_llm_test_command(prompt: str, expected_output: str) -> str:
        prompt = shlex.quote(prompt)
        expected_output = shlex.quote(expected_output)
        return (
            f'{_get_serve_endpoint(name)}; python tests/skyserve/llm/get_response.py'
            f' --endpoint $endpoint --prompt {prompt} | grep {expected_output}'
        )

    with open('tests/skyserve/llm/prompt_output.json', 'r') as f:
        prompt2output = json.load(f)

    test = Test(
        f'test-skyserve-llm',
        [
            f'sky serve up -n {name} -y tests/skyserve/llm/service.yaml',
            _SERVE_WAIT_UNTIL_READY.format(name=name, replica_num=1),
            *[
                generate_llm_test_command(prompt, output)
                for prompt, output in prompt2output.items()
            ],
        ],
        _TEARDOWN_SERVICE.format(name=name),
        timeout=20 * 60,
    )
    run_one_test(test)


@pytest.mark.gcp
@pytest.mark.sky_serve
def test_skyserve_spot_recovery():
    name = _get_service_name()
    zone = 'us-central1-a'

    # Reference: test_spot_recovery_gcp
    def terminate_replica(replica_id: int) -> str:
        cluster_name = serve.generate_replica_cluster_name(name, replica_id)
        query_cmd = (
            f'gcloud compute instances list --filter='
            f'"(labels.ray-cluster-name:{cluster_name})" '
            f'--zones={zone} --format="value(name)"'
        )
        return (
            f'gcloud compute instances delete --zone={zone}' f' --quiet $({query_cmd})'
        )

    test = Test(
        f'test-skyserve-spot-recovery-gcp',
        [
            f'sky serve up -n {name} -y tests/skyserve/spot/recovery.yaml',
            _SERVE_WAIT_UNTIL_READY.format(name=name, replica_num=1),
            f'{_get_serve_endpoint(name)}; curl -L http://$endpoint | grep "Hi, SkyPilot here"',
            terminate_replica(1),
            _SERVE_WAIT_UNTIL_READY.format(name=name, replica_num=1),
            f'{_get_serve_endpoint(name)}; curl -L http://$endpoint | grep "Hi, SkyPilot here"',
        ],
        _TEARDOWN_SERVICE.format(name=name),
        timeout=20 * 60,
    )
    run_one_test(test)


@pytest.mark.gcp
@pytest.mark.sky_serve
def test_skyserve_spot_user_bug():
    """Tests that spot recovery doesn't occur for non-preemption failures"""
    name = _get_service_name()
    test = Test(
        f'test-skyserve-spot-user-bug-gcp',
        [
            f'sky serve up -n {name} -y tests/skyserve/spot/user_bug.yaml',
            _SERVE_WAIT_UNTIL_READY.format(name=name, replica_num=1),
            # After failure due to user bug, the service should fail instead of
            # triggering spot recovery.
            '(while true; do'
            f'    output=$(sky serve status {name});'
            '     echo "$output" | grep -q "FAILED" && break;'
            '     echo "$output" | grep -q "PROVISIONING" && exit 1;'
            '     sleep 10;'
            f'done)',
        ],
        _TEARDOWN_SERVICE.format(name=name),
        timeout=20 * 60,
    )
    run_one_test(test)


@pytest.mark.gcp
@pytest.mark.sky_serve
def test_skyserve_load_balancer():
    """Test skyserve load balancer round-robin policy"""
    name = _get_service_name()
    test = Test(
        f'test-skyserve-load-balancer',
        [
            f'sky serve up -n {name} -y tests/skyserve/load_balancer/service.yaml',
            _SERVE_WAIT_UNTIL_READY.format(name=name, replica_num=3),
            f'{_get_serve_endpoint(name)}; {_get_replica_ip(name, 1)}; '
            f'{_get_replica_ip(name, 2)}; {_get_replica_ip(name, 3)}; '
            'python tests/skyserve/load_balancer/test_round_robin.py '
            '--endpoint $endpoint --replica-num 3 --replica-ips $ip1 $ip2 $ip3',
        ],
        _TEARDOWN_SERVICE.format(name=name),
        timeout=20 * 60,
    )
    run_one_test(test)


@pytest.mark.gcp
@pytest.mark.sky_serve
def test_skyserve_auto_restart():
    """Test skyserve with auto restart"""
    name = _get_service_name()
    zone = 'us-central1-a'

    # Reference: test_spot_recovery_gcp
    def terminate_replica(replica_id: int) -> str:
        cluster_name = serve.generate_replica_cluster_name(name, replica_id)
        query_cmd = (
            f'gcloud compute instances list --filter='
            f'"(labels.ray-cluster-name:{cluster_name})" '
            f'--zones={zone} --format="value(name)"'
        )
        return (
            f'gcloud compute instances delete --zone={zone}' f' --quiet $({query_cmd})'
        )

    test = Test(
        f'test-skyserve-auto-restart',
        [
            # TODO(tian): we can dynamically generate YAML from template to
            # avoid maintaining too many YAML files
            f'sky serve up -n {name} -y tests/skyserve/auto_restart.yaml',
            _SERVE_WAIT_UNTIL_READY.format(name=name, replica_num=1),
            f'{_get_serve_endpoint(name)}; curl -L http://$endpoint | grep "Hi, SkyPilot here"',
            # sleep for 20 seconds (initial delay) to make sure it will
            # be restarted
            f'sleep 20',
            terminate_replica(1),
            # Wait for consecutive failure timeout passed.
            # If the cluster is not using spot, it won't check the cluster status
            # on the cloud (since manual shutdown is not a common behavior and such
            # queries takes a lot of time). Instead, we think continuous 3 min probe
            # failure is not a temporary problem but indeed a failure.
            'sleep 180',
            # We cannot use _SERVE_WAIT_UNTIL_READY; there will be a intermediate time
            # that the output of `sky serve status` shows FAILED and this status will
            # cause _SERVE_WAIT_UNTIL_READY to early quit.
            '(while true; do'
            f'    output=$(sky serve status {name});'
            '     echo "$output" | grep -q "1/1" && break;'
            '     sleep 10;'
            f'done); sleep {serve.LB_CONTROLLER_SYNC_INTERVAL_SECONDS};',
            f'{_get_serve_endpoint(name)}; curl -L http://$endpoint | grep "Hi, SkyPilot here"',
        ],
        _TEARDOWN_SERVICE.format(name=name),
        timeout=20 * 60,
    )
    run_one_test(test)


@pytest.mark.gcp
@pytest.mark.sky_serve
def test_skyserve_cancel():
    """Test skyserve with cancel"""
    name = _get_service_name()

    test = Test(
        f'test-skyserve-cancel',
        [
            f'sky serve up -n {name} -y tests/skyserve/cancel/cancel.yaml',
            _SERVE_WAIT_UNTIL_READY.format(name=name, replica_num=1),
            f'{_get_serve_endpoint(name)}; python3 '
            'tests/skyserve/cancel/send_cancel_request.py '
            '--endpoint $endpoint | grep "Request was cancelled"',
            f'sky serve logs {name} 1 --no-follow | grep "Client disconnected, stopping computation"',
        ],
        _TEARDOWN_SERVICE.format(name=name),
        timeout=20 * 60,
    )
    run_one_test(test)


# ------- Testing user ray cluster --------
def test_user_ray_cluster(generic_cloud: str):
    name = _get_cluster_name()
    test = Test(
        'user-ray-cluster',
        [
            f'sky launch -y -c {name} --cloud {generic_cloud} "ray start --head"',
            f'sky exec {name} "echo hi"',
            f'sky logs {name} 1 --status',
            f'sky status -r {name} | grep UP',
            f'sky exec {name} "echo bye"',
            f'sky logs {name} 2 --status',
        ],
        f'sky down -y {name}',
    )
    run_one_test(test)


_CODE_PREFIX = ['import sky']


def _build(code: List[str]) -> str:
    code = _CODE_PREFIX + code
    code = ';'.join(code)
    return f'python3 -u -c {shlex.quote(code)}'


# ------- Testing the core API --------
# Most of the core APIs have been tested in the CLI tests.
# These tests are for testing the return value of the APIs not fully used in CLI.


@pytest.mark.gcp
def test_core_api_sky_launch_exec():
    name = _get_cluster_name()
    task = sky.Task(run='whoami')
    task.set_resources(sky.Resources(cloud=sky.GCP()))
    job_id, handle = sky.launch(task, cluster_name=name)
    assert job_id == 1
    assert handle is not None
    assert handle.cluster_name == name
    assert handle.launched_resources.cloud.is_same_cloud(sky.GCP())
    job_id_exec, handle_exec = sky.exec(task, cluster_name=name)
    assert job_id_exec == 2
    assert handle_exec is not None
    assert handle_exec.cluster_name == name
    assert handle_exec.launched_resources.cloud.is_same_cloud(sky.GCP())
    # For dummy task (i.e. task.run is None), the job won't be submitted.
    dummy_task = sky.Task()
    job_id_dummy, _ = sky.exec(dummy_task, cluster_name=name)
    assert job_id_dummy is None
    sky.down(name)


# ---------- Testing Storage ----------
class TestStorageWithCredentials:
    """Storage tests which require credentials and network connection"""

    AWS_INVALID_NAMES = [
        'ab',  # less than 3 characters
        'abcdefghijklmnopqrstuvwxyzabcdefghijklmnopqrstuvwxyzabcdefghijklmnopqrstuvwxyz1',
        # more than 63 characters
        'Abcdef',  # contains an uppercase letter
        'abc def',  # contains a space
        'abc..def',  # two adjacent periods
        '192.168.5.4',  # formatted as an IP address
        'xn--bucket',  # starts with 'xn--' prefix
        'bucket-s3alias',  # ends with '-s3alias' suffix
        'bucket--ol-s3',  # ends with '--ol-s3' suffix
        '.abc',  # starts with a dot
        'abc.',  # ends with a dot
        '-abc',  # starts with a hyphen
        'abc-',  # ends with a hyphen
    ]

    GCS_INVALID_NAMES = [
        'ab',  # less than 3 characters
        'abcdefghijklmnopqrstuvwxyzabcdefghijklmnopqrstuvwxyzabcdefghijklmnopqrstuvwxyz1',
        # more than 63 characters (without dots)
        'Abcdef',  # contains an uppercase letter
        'abc def',  # contains a space
        'abc..def',  # two adjacent periods
        'abc_.def.ghi.jklmnopqrstuvwxyzabcdefghijklmnopqrstuvwxyzabcdefghijklmnopqrstuvwxyz1'
        # More than 63 characters between dots
        'abc_.def.ghi.jklmnopqrstuvwxyzabcdefghijklmnopqfghijklmnopqrstuvw' * 5,
        # more than 222 characters (with dots)
        '192.168.5.4',  # formatted as an IP address
        'googbucket',  # starts with 'goog' prefix
        'googlebucket',  # contains 'google'
        'g00glebucket',  # variant of 'google'
        'go0glebucket',  # variant of 'google'
        'g0oglebucket',  # variant of 'google'
        '.abc',  # starts with a dot
        'abc.',  # ends with a dot
        '_abc',  # starts with an underscore
        'abc_',  # ends with an underscore
    ]

    IBM_INVALID_NAMES = [
        'ab',  # less than 3 characters
        'abcdefghijklmnopqrstuvwxyzabcdefghijklmnopqrstuvwxyzabcdefghijklmnopqrstuvwxyz1',
        # more than 63 characters
        'Abcdef',  # contains an uppercase letter
        'abc def',  # contains a space
        'abc..def',  # two adjacent periods
        '192.168.5.4',  # formatted as an IP address
        'xn--bucket',  # starts with 'xn--' prefix
        '.abc',  # starts with a dot
        'abc.',  # ends with a dot
        '-abc',  # starts with a hyphen
        'abc-',  # ends with a hyphen
        'a.-bc',  # contains the sequence '.-'
        'a-.bc',  # contains the sequence '-.'
        'a&bc'  # contains special characters
        'ab^c',  # contains special characters
    ]
    GITIGNORE_SYNC_TEST_DIR_STRUCTURE = {
        'double_asterisk': {
            'double_asterisk_excluded': None,
            'double_asterisk_excluded_dir': {
                'dir_excluded': None,
            },
        },
        'double_asterisk_parent': {
            'parent': {
                'also_excluded.txt': None,
                'child': {
                    'double_asterisk_parent_child_excluded.txt': None,
                },
                'double_asterisk_parent_excluded.txt': None,
            },
        },
        'excluded.log': None,
        'excluded_dir': {
            'excluded.txt': None,
            'nested_excluded': {
                'excluded': None,
            },
        },
        'exp-1': {
            'be_excluded': None,
        },
        'exp-2': {
            'be_excluded': None,
        },
        'front_slash_excluded': None,
        'included.log': None,
        'included.txt': None,
        'include_dir': {
            'excluded.log': None,
            'included.log': None,
        },
        'nested_double_asterisk': {
            'one': {
                'also_exclude.txt': None,
            },
            'two': {
                'also_exclude.txt': None,
            },
        },
        'nested_wildcard_dir': {
            'monday': {
                'also_exclude.txt': None,
            },
            'tuesday': {
                'also_exclude.txt': None,
            },
        },
        'no_slash_excluded': None,
        'no_slash_tests': {
            'no_slash_excluded': {
                'also_excluded.txt': None,
            },
        },
        'question_mark': {
            'excluded1.txt': None,
            'excluded@.txt': None,
        },
        'square_bracket': {
            'excluded1.txt': None,
        },
        'square_bracket_alpha': {
            'excludedz.txt': None,
        },
        'square_bracket_excla': {
            'excluded2.txt': None,
            'excluded@.txt': None,
        },
        'square_bracket_single': {
            'excluded0.txt': None,
        },
    }

    @staticmethod
    def create_dir_structure(base_path, structure):
        # creates a given file STRUCTURE in BASE_PATH
        for name, substructure in structure.items():
            path = os.path.join(base_path, name)
            if substructure is None:
                # Create a file
                open(path, 'a').close()
            else:
                # Create a subdirectory
                os.mkdir(path)
                TestStorageWithCredentials.create_dir_structure(path, substructure)

    @staticmethod
    def cli_delete_cmd(store_type, bucket_name):
        if store_type == storage_lib.StoreType.S3:
            url = f's3://{bucket_name}'
            return f'aws s3 rb {url} --force'
        if store_type == storage_lib.StoreType.GCS:
            url = f'gs://{bucket_name}'
            gsutil_alias, alias_gen = data_utils.get_gsutil_command()
            return f'{alias_gen}; {gsutil_alias} rm -r {url}'
        if store_type == storage_lib.StoreType.R2:
            endpoint_url = cloudflare.create_endpoint()
            url = f's3://{bucket_name}'
            return f'AWS_SHARED_CREDENTIALS_FILE={cloudflare.R2_CREDENTIALS_PATH} aws s3 rb {url} --force --endpoint {endpoint_url} --profile=r2'
        if store_type == storage_lib.StoreType.IBM:
            bucket_rclone_profile = Rclone.generate_rclone_bucket_profile_name(
                bucket_name, Rclone.RcloneClouds.IBM
            )
            return f'rclone purge {bucket_rclone_profile}:{bucket_name} && rclone config delete {bucket_rclone_profile}'

    @staticmethod
    def cli_ls_cmd(store_type, bucket_name, suffix=''):
        if store_type == storage_lib.StoreType.S3:
            if suffix:
                url = f's3://{bucket_name}/{suffix}'
            else:
                url = f's3://{bucket_name}'
            return f'aws s3 ls {url}'
        if store_type == storage_lib.StoreType.GCS:
            if suffix:
                url = f'gs://{bucket_name}/{suffix}'
            else:
                url = f'gs://{bucket_name}'
            return f'gsutil ls {url}'
        if store_type == storage_lib.StoreType.R2:
            endpoint_url = cloudflare.create_endpoint()
            if suffix:
                url = f's3://{bucket_name}/{suffix}'
            else:
                url = f's3://{bucket_name}'
            return f'AWS_SHARED_CREDENTIALS_FILE={cloudflare.R2_CREDENTIALS_PATH} aws s3 ls {url} --endpoint {endpoint_url} --profile=r2'
        if store_type == storage_lib.StoreType.IBM:
            bucket_rclone_profile = Rclone.generate_rclone_bucket_profile_name(
                bucket_name, Rclone.RcloneClouds.IBM
            )
            return f'rclone ls {bucket_rclone_profile}:{bucket_name}/{suffix}'

    @staticmethod
    def cli_count_name_in_bucket(store_type, bucket_name, file_name, suffix=''):
        if store_type == storage_lib.StoreType.S3:
            if suffix:
                return f'aws s3api list-objects --bucket "{bucket_name}" --prefix {suffix} --query "length(Contents[?contains(Key,\'{file_name}\')].Key)"'
            else:
                return f'aws s3api list-objects --bucket "{bucket_name}" --query "length(Contents[?contains(Key,\'{file_name}\')].Key)"'
        elif store_type == storage_lib.StoreType.GCS:
            if suffix:
                return f'gsutil ls -r gs://{bucket_name}/{suffix} | grep "{file_name}" | wc -l'
            else:
                return f'gsutil ls -r gs://{bucket_name} | grep "{file_name}" | wc -l'
        elif store_type == storage_lib.StoreType.R2:
            endpoint_url = cloudflare.create_endpoint()
            if suffix:
                return f'AWS_SHARED_CREDENTIALS_FILE={cloudflare.R2_CREDENTIALS_PATH} aws s3api list-objects --bucket "{bucket_name}" --prefix {suffix} --query "length(Contents[?contains(Key,\'{file_name}\')].Key)" --endpoint {endpoint_url} --profile=r2'
            else:
                return f'AWS_SHARED_CREDENTIALS_FILE={cloudflare.R2_CREDENTIALS_PATH} aws s3api list-objects --bucket "{bucket_name}" --query "length(Contents[?contains(Key,\'{file_name}\')].Key)" --endpoint {endpoint_url} --profile=r2'

    @staticmethod
    def cli_count_file_in_bucket(store_type, bucket_name):
        if store_type == storage_lib.StoreType.S3:
            return f'aws s3 ls s3://{bucket_name} --recursive | wc -l'
        elif store_type == storage_lib.StoreType.GCS:
            return f'gsutil ls -r gs://{bucket_name}/** | wc -l'
        elif store_type == storage_lib.StoreType.R2:
            endpoint_url = cloudflare.create_endpoint()
            return f'AWS_SHARED_CREDENTIALS_FILE={cloudflare.R2_CREDENTIALS_PATH} aws s3 ls s3://{bucket_name} --recursive --endpoint {endpoint_url} --profile=r2 | wc -l'

    @pytest.fixture
    def tmp_source(self, tmp_path):
        # Creates a temporary directory with a file in it
        tmp_dir = tmp_path / 'tmp-source'
        tmp_dir.mkdir()
        tmp_file = tmp_dir / 'tmp-file'
        tmp_file.write_text('test')
        circle_link = tmp_dir / 'circle-link'
        circle_link.symlink_to(tmp_dir, target_is_directory=True)
        yield str(tmp_dir)

    @pytest.fixture
    def tmp_bucket_name(self):
        # Creates a temporary bucket name
        # time.time() returns varying precision on different systems, so we
        # replace the decimal point and use whatever precision we can get.
        timestamp = str(time.time()).replace('.', '')
        yield f'sky-test-{timestamp}'

    @staticmethod
    def yield_storage_object(
        name: Optional[str] = None,
        source: Optional[storage_lib.Path] = None,
        stores: Optional[Dict[storage_lib.StoreType, storage_lib.AbstractStore]] = None,
        persistent: Optional[bool] = True,
        mode: storage_lib.StorageMode = storage_lib.StorageMode.MOUNT,
    ):
        # Creates a temporary storage object. Stores must be added in the test.
        storage_obj = storage_lib.Storage(
            name=name, source=source, stores=stores, persistent=persistent, mode=mode
        )
        yield storage_obj
        handle = global_user_state.get_handle_from_storage_name(storage_obj.name)
        if handle:
            # If handle exists, delete manually
            # TODO(romilb): This is potentially risky - if the delete method has
            #   bugs, this can cause resource leaks. Ideally we should manually
            #   eject storage from global_user_state and delete the bucket using
            #   boto3 directly.
            storage_obj.delete()

    @pytest.fixture
    def tmp_scratch_storage_obj(self, tmp_bucket_name):
        # Creates a storage object with no source to create a scratch storage.
        # Stores must be added in the test.
        yield from self.yield_storage_object(name=tmp_bucket_name)

    @pytest.fixture
    def tmp_multiple_scratch_storage_obj(self):
        # Creates a list of 5 storage objects with no source to create
        # multiple scratch storages.
        # Stores for each object in the list must be added in the test.
        storage_mult_obj = []
        for _ in range(5):
            timestamp = str(time.time()).replace('.', '')
            store_obj = storage_lib.Storage(name=f'sky-test-{timestamp}')
            storage_mult_obj.append(store_obj)
        yield storage_mult_obj
        for storage_obj in storage_mult_obj:
            handle = global_user_state.get_handle_from_storage_name(storage_obj.name)
            if handle:
                # If handle exists, delete manually
                # TODO(romilb): This is potentially risky - if the delete method has
                # bugs, this can cause resource leaks. Ideally we should manually
                # eject storage from global_user_state and delete the bucket using
                # boto3 directly.
                storage_obj.delete()

    @pytest.fixture
    def tmp_multiple_custom_source_storage_obj(self):
        # Creates a list of storage objects with custom source names to
        # create multiple scratch storages.
        # Stores for each object in the list must be added in the test.
        custom_source_names = ['"path With Spaces"', 'path With Spaces']
        storage_mult_obj = []
        for name in custom_source_names:
            src_path = os.path.expanduser(f'~/{name}')
            pathlib.Path(src_path).expanduser().mkdir(exist_ok=True)
            timestamp = str(time.time()).replace('.', '')
            store_obj = storage_lib.Storage(
                name=f'sky-test-{timestamp}', source=src_path
            )
            storage_mult_obj.append(store_obj)
        yield storage_mult_obj
        for storage_obj in storage_mult_obj:
            handle = global_user_state.get_handle_from_storage_name(storage_obj.name)
            if handle:
                storage_obj.delete()

    @pytest.fixture
    def tmp_local_storage_obj(self, tmp_bucket_name, tmp_source):
        # Creates a temporary storage object. Stores must be added in the test.
        yield from self.yield_storage_object(name=tmp_bucket_name, source=tmp_source)

    @pytest.fixture
    def tmp_local_list_storage_obj(self, tmp_bucket_name, tmp_source):
        # Creates a temp storage object which uses a list of paths as source.
        # Stores must be added in the test. After upload, the bucket should
        # have two files - /tmp-file and /tmp-source/tmp-file
        list_source = [tmp_source, tmp_source + '/tmp-file']
        yield from self.yield_storage_object(name=tmp_bucket_name, source=list_source)

    @pytest.fixture
    def tmp_bulk_del_storage_obj(self, tmp_bucket_name):
        # Creates a temporary storage object for testing bulk deletion.
        # Stores must be added in the test.
        with tempfile.TemporaryDirectory() as tmpdir:
            subprocess.check_output(f'mkdir -p {tmpdir}/folder{{000..255}}', shell=True)
            subprocess.check_output(f'touch {tmpdir}/test{{000..255}}.txt', shell=True)
            subprocess.check_output(
                f'touch {tmpdir}/folder{{000..255}}/test.txt', shell=True
            )
            yield from self.yield_storage_object(name=tmp_bucket_name, source=tmpdir)

    @pytest.fixture
    def tmp_copy_mnt_existing_storage_obj(self, tmp_scratch_storage_obj):
        # Creates a copy mount storage which reuses an existing storage object.
        tmp_scratch_storage_obj.add_store(storage_lib.StoreType.S3)
        storage_name = tmp_scratch_storage_obj.name

        # Try to initialize another storage with the storage object created
        # above, but now in COPY mode. This should succeed.
        yield from self.yield_storage_object(
            name=storage_name, mode=storage_lib.StorageMode.COPY
        )

    @pytest.fixture
    def tmp_gitignore_storage_obj(self, tmp_bucket_name, gitignore_structure):
        # Creates a temporary storage object for testing .gitignore filter.
        # GITIGINORE_STRUCTURE is representing a file structure in a dictionary
        # format. Created storage object will contain the file structure along
        # with .gitignore and .git/info/exclude files to test exclude filter.
        # Stores must be added in the test.
        with tempfile.TemporaryDirectory() as tmpdir:
            # Creates file structure to be uploaded in the Storage
            self.create_dir_structure(tmpdir, gitignore_structure)

            # Create .gitignore and list files/dirs to be excluded in it
            skypilot_path = os.path.dirname(os.path.dirname(sky.__file__))
            temp_path = f'{tmpdir}/.gitignore'
            file_path = os.path.join(skypilot_path, 'tests/gitignore_test')
            shutil.copyfile(file_path, temp_path)

            # Create .git/info/exclude and list files/dirs to be excluded in it
            temp_path = f'{tmpdir}/.git/info/'
            os.makedirs(temp_path)
            temp_exclude_path = os.path.join(temp_path, 'exclude')
            file_path = os.path.join(skypilot_path, 'tests/git_info_exclude_test')
            shutil.copyfile(file_path, temp_exclude_path)

            # Create sky Storage with the files created
            yield from self.yield_storage_object(
                name=tmp_bucket_name, source=tmpdir, mode=storage_lib.StorageMode.COPY
            )

    @pytest.fixture
    def tmp_awscli_bucket(self, tmp_bucket_name):
        # Creates a temporary bucket using awscli
        subprocess.check_call(['aws', 's3', 'mb', f's3://{tmp_bucket_name}'])
        yield tmp_bucket_name
        subprocess.check_call(['aws', 's3', 'rb', f's3://{tmp_bucket_name}', '--force'])

    @pytest.fixture
    def tmp_gsutil_bucket(self, tmp_bucket_name):
        # Creates a temporary bucket using gsutil
        subprocess.check_call(['gsutil', 'mb', f'gs://{tmp_bucket_name}'])
        yield tmp_bucket_name
        subprocess.check_call(['gsutil', 'rm', '-r', f'gs://{tmp_bucket_name}'])

    @pytest.fixture
    def tmp_awscli_bucket_r2(self, tmp_bucket_name):
        # Creates a temporary bucket using awscli
        endpoint_url = cloudflare.create_endpoint()
        subprocess.check_call(
            f'AWS_SHARED_CREDENTIALS_FILE={cloudflare.R2_CREDENTIALS_PATH} aws s3 mb s3://{tmp_bucket_name} --endpoint {endpoint_url} --profile=r2',
            shell=True,
        )
        yield tmp_bucket_name
        subprocess.check_call(
            f'AWS_SHARED_CREDENTIALS_FILE={cloudflare.R2_CREDENTIALS_PATH} aws s3 rb s3://{tmp_bucket_name} --force --endpoint {endpoint_url} --profile=r2',
            shell=True,
        )

    @pytest.fixture
    def tmp_ibm_cos_bucket(self, tmp_bucket_name):
        # Creates a temporary bucket using IBM COS API
        storage_obj = storage_lib.IBMCosStore(source='', name=tmp_bucket_name)
        yield tmp_bucket_name
        storage_obj.delete()

    @pytest.fixture
    def tmp_public_storage_obj(self, request):
        # Initializes a storage object with a public bucket
        storage_obj = storage_lib.Storage(source=request.param)
        yield storage_obj
        # This does not require any deletion logic because it is a public bucket
        # and should not get added to global_user_state.

    @pytest.mark.parametrize(
        'store_type',
        [
            storage_lib.StoreType.S3,
            storage_lib.StoreType.GCS,
            pytest.param(storage_lib.StoreType.IBM, marks=pytest.mark.ibm),
            pytest.param(storage_lib.StoreType.R2, marks=pytest.mark.cloudflare),
        ],
    )
    def test_new_bucket_creation_and_deletion(self, tmp_local_storage_obj, store_type):
        # Creates a new bucket with a local source, uploads files to it
        # and deletes it.
        tmp_local_storage_obj.add_store(store_type)

        # Run sky storage ls to check if storage object exists in the output
        out = subprocess.check_output(['sky', 'storage', 'ls'])
        assert tmp_local_storage_obj.name in out.decode('utf-8')

        # Run sky storage delete to delete the storage object
        subprocess.check_output(
            ['sky', 'storage', 'delete', tmp_local_storage_obj.name, '--yes']
        )

        # Run sky storage ls to check if storage object is deleted
        out = subprocess.check_output(['sky', 'storage', 'ls'])
        assert tmp_local_storage_obj.name not in out.decode('utf-8')

    @pytest.mark.xdist_group('multiple_bucket_deletion')
    @pytest.mark.parametrize(
        'store_type',
        [
            storage_lib.StoreType.S3,
            storage_lib.StoreType.GCS,
            pytest.param(storage_lib.StoreType.R2, marks=pytest.mark.cloudflare),
            pytest.param(storage_lib.StoreType.IBM, marks=pytest.mark.ibm),
        ],
    )
    def test_multiple_buckets_creation_and_deletion(
        self, tmp_multiple_scratch_storage_obj, store_type
    ):
        # Creates multiple new buckets(5 buckets) with a local source
        # and deletes them.
        storage_obj_name = []
        for store_obj in tmp_multiple_scratch_storage_obj:
            store_obj.add_store(store_type)
            storage_obj_name.append(store_obj.name)

        # Run sky storage ls to check if all storage objects exists in the
        # output filtered by store type
        out_all = subprocess.check_output(['sky', 'storage', 'ls'])
        out = [
            item.split()[0]
            for item in out_all.decode('utf-8').splitlines()
            if store_type.value in item
        ]
        assert all([item in out for item in storage_obj_name])

        # Run sky storage delete all to delete all storage objects
        delete_cmd = ['sky', 'storage', 'delete', '--yes']
        delete_cmd += storage_obj_name
        subprocess.check_output(delete_cmd)

        # Run sky storage ls to check if all storage objects filtered by store
        # type are deleted
        out_all = subprocess.check_output(['sky', 'storage', 'ls'])
        out = [
            item.split()[0]
            for item in out_all.decode('utf-8').splitlines()
            if store_type.value in item
        ]
        assert all([item not in out for item in storage_obj_name])

    @pytest.mark.parametrize(
        'store_type',
        [
            storage_lib.StoreType.S3,
            storage_lib.StoreType.GCS,
            pytest.param(storage_lib.StoreType.IBM, marks=pytest.mark.ibm),
            pytest.param(storage_lib.StoreType.R2, marks=pytest.mark.cloudflare),
        ],
    )
    def test_upload_source_with_spaces(
        self, store_type, tmp_multiple_custom_source_storage_obj
    ):
        # Creates two buckets with specified local sources
        # with spaces in the name
        storage_obj_names = []
        for storage_obj in tmp_multiple_custom_source_storage_obj:
            storage_obj.add_store(store_type)
            storage_obj_names.append(storage_obj.name)

        # Run sky storage ls to check if all storage objects exists in the
        # output filtered by store type
        out_all = subprocess.check_output(['sky', 'storage', 'ls'])
        out = [
            item.split()[0]
            for item in out_all.decode('utf-8').splitlines()
            if store_type.value in item
        ]
        assert all([item in out for item in storage_obj_names])

    @pytest.mark.parametrize(
        'store_type',
        [
            storage_lib.StoreType.S3,
            storage_lib.StoreType.GCS,
            pytest.param(storage_lib.StoreType.IBM, marks=pytest.mark.ibm),
            pytest.param(storage_lib.StoreType.R2, marks=pytest.mark.cloudflare),
        ],
    )
    def test_bucket_external_deletion(self, tmp_scratch_storage_obj, store_type):
        # Creates a bucket, deletes it externally using cloud cli commands
        # and then tries to delete it using sky storage delete.
        tmp_scratch_storage_obj.add_store(store_type)

        # Run sky storage ls to check if storage object exists in the output
        out = subprocess.check_output(['sky', 'storage', 'ls'])
        assert tmp_scratch_storage_obj.name in out.decode('utf-8')

        # Delete bucket externally
        cmd = self.cli_delete_cmd(store_type, tmp_scratch_storage_obj.name)
        subprocess.check_output(cmd, shell=True)

        # Run sky storage delete to delete the storage object
        out = subprocess.check_output(
            ['sky', 'storage', 'delete', tmp_scratch_storage_obj.name, '--yes']
        )
        # Make sure bucket was not created during deletion (see issue #1322)
        assert 'created' not in out.decode('utf-8').lower()

        # Run sky storage ls to check if storage object is deleted
        out = subprocess.check_output(['sky', 'storage', 'ls'])
        assert tmp_scratch_storage_obj.name not in out.decode('utf-8')

    @pytest.mark.parametrize(
        'store_type',
        [
            storage_lib.StoreType.S3,
            storage_lib.StoreType.GCS,
            pytest.param(storage_lib.StoreType.IBM, marks=pytest.mark.ibm),
            pytest.param(storage_lib.StoreType.R2, marks=pytest.mark.cloudflare),
        ],
    )
    def test_bucket_bulk_deletion(self, store_type, tmp_bulk_del_storage_obj):
        # Creates a temp folder with over 256 files and folders, upload
        # files and folders to a new bucket, then delete bucket.
        tmp_bulk_del_storage_obj.add_store(store_type)

        subprocess.check_output(
            ['sky', 'storage', 'delete', tmp_bulk_del_storage_obj.name, '--yes']
        )

        output = subprocess.check_output(['sky', 'storage', 'ls'])
        assert tmp_bulk_del_storage_obj.name not in output.decode('utf-8')

    @pytest.mark.parametrize(
        'tmp_public_storage_obj, store_type',
        [
            ('s3://tcga-2-open', storage_lib.StoreType.S3),
            ('s3://digitalcorpora', storage_lib.StoreType.S3),
            ('gs://gcp-public-data-sentinel-2', storage_lib.StoreType.GCS),
        ],
        indirect=['tmp_public_storage_obj'],
    )
    def test_public_bucket(self, tmp_public_storage_obj, store_type):
        # Creates a new bucket with a public source and verifies that it is not
        # added to global_user_state.
        tmp_public_storage_obj.add_store(store_type)

        # Run sky storage ls to check if storage object exists in the output
        out = subprocess.check_output(['sky', 'storage', 'ls'])
        assert tmp_public_storage_obj.name not in out.decode('utf-8')

    @pytest.mark.parametrize(
        'nonexist_bucket_url',
        [
            's3://{random_name}',
            'gs://{random_name}',
            pytest.param('cos://us-east/{random_name}', marks=pytest.mark.ibm),
            pytest.param('r2://{random_name}', marks=pytest.mark.cloudflare),
        ],
    )
    def test_nonexistent_bucket(self, nonexist_bucket_url):
        # Attempts to create fetch a stroage with a non-existent source.
        # Generate a random bucket name and verify it doesn't exist:
        retry_count = 0
        while True:
            nonexist_bucket_name = str(uuid.uuid4())
            if nonexist_bucket_url.startswith('s3'):
                command = f'aws s3api head-bucket --bucket {nonexist_bucket_name}'
                expected_output = '404'
            elif nonexist_bucket_url.startswith('gs'):
                command = f'gsutil ls {nonexist_bucket_url.format(random_name=nonexist_bucket_name)}'
                expected_output = 'BucketNotFoundException'
            elif nonexist_bucket_url.startswith('r2'):
                endpoint_url = cloudflare.create_endpoint()
                command = f'AWS_SHARED_CREDENTIALS_FILE={cloudflare.R2_CREDENTIALS_PATH} aws s3api head-bucket --bucket {nonexist_bucket_name} --endpoint {endpoint_url} --profile=r2'
                expected_output = '404'
            elif nonexist_bucket_url.startswith('cos'):
                # Using API calls, since using rclone requires a profile's name
                try:
                    expected_output = (
                        command
                    ) = 'echo'  # avoid unrelated exception in case of failure.
                    bucket_name = urllib.parse.urlsplit(
                        nonexist_bucket_url.format(random_name=nonexist_bucket_name)
                    ).path.strip('/')
                    client = ibm.get_cos_client('us-east')
                    client.head_bucket(Bucket=bucket_name)
                except ibm.ibm_botocore.exceptions.ClientError as e:
                    if e.response['Error']['Code'] == '404':
                        # success
                        return
            else:
                raise ValueError('Unsupported bucket type ' f'{nonexist_bucket_url}')

            # Check if bucket exists using the cli:
            try:
                out = subprocess.check_output(
                    command, stderr=subprocess.STDOUT, shell=True
                )
            except subprocess.CalledProcessError as e:
                out = e.output
            out = out.decode('utf-8')
            if expected_output in out:
                break
            else:
                retry_count += 1
                if retry_count > 3:
                    raise RuntimeError(
                        'Unable to find a nonexistent bucket '
                        'to use. This is higly unlikely - '
                        'check if the tests are correct.'
                    )

        with pytest.raises(
            sky.exceptions.StorageBucketGetError,
            match='Attempted to use a non-existent bucket as a source',
        ):
            storage_obj = storage_lib.Storage(
                source=nonexist_bucket_url.format(random_name=nonexist_bucket_name)
            )

    @pytest.mark.parametrize(
        'private_bucket',
        [
            f's3://imagenet',
            f'gs://imagenet',
            pytest.param('cos://us-east/bucket1', marks=pytest.mark.ibm),
        ],
    )
    def test_private_bucket(self, private_bucket):
        # Attempts to access private buckets not belonging to the user.
        # These buckets are known to be private, but may need to be updated if
        # they are removed by their owners.
        private_bucket_name = (
            urllib.parse.urlsplit(private_bucket).netloc
            if urllib.parse.urlsplit(private_bucket).scheme != 'cos'
            else urllib.parse.urlsplit(private_bucket).path.strip('/')
        )
        with pytest.raises(
            sky.exceptions.StorageBucketGetError,
            match=storage_lib._BUCKET_FAIL_TO_CONNECT_MESSAGE.format(
                name=private_bucket_name
            ),
        ):
            storage_obj = storage_lib.Storage(source=private_bucket)

    @pytest.mark.parametrize(
        'ext_bucket_fixture, store_type',
        [
            ('tmp_awscli_bucket', storage_lib.StoreType.S3),
            ('tmp_gsutil_bucket', storage_lib.StoreType.GCS),
            pytest.param(
                'tmp_ibm_cos_bucket', storage_lib.StoreType.IBM, marks=pytest.mark.ibm
            ),
            pytest.param(
                'tmp_awscli_bucket_r2',
                storage_lib.StoreType.R2,
                marks=pytest.mark.cloudflare,
            ),
        ],
    )
    def test_upload_to_existing_bucket(
        self, ext_bucket_fixture, request, tmp_source, store_type
    ):
        # Tries uploading existing files to newly created bucket (outside of
        # sky) and verifies that files are written.
        bucket_name = request.getfixturevalue(ext_bucket_fixture)
        storage_obj = storage_lib.Storage(name=bucket_name, source=tmp_source)
        storage_obj.add_store(store_type)

        # Check if tmp_source/tmp-file exists in the bucket using aws cli
        out = subprocess.check_output(
            self.cli_ls_cmd(store_type, bucket_name), shell=True
        )
        assert 'tmp-file' in out.decode(
            'utf-8'
        ), 'File not found in bucket - output was : {}'.format(out.decode('utf-8'))

        # Check symlinks - symlinks don't get copied by sky storage
        assert (pathlib.Path(tmp_source) / 'circle-link').is_symlink(), (
            'circle-link was not found in the upload source - '
            'are the test fixtures correct?'
        )
        assert 'circle-link' not in out.decode(
            'utf-8'
        ), 'Symlink found in bucket - ls output was : {}'.format(out.decode('utf-8'))

        # Run sky storage ls to check if storage object exists in the output.
        # It should not exist because the bucket was created externally.
        out = subprocess.check_output(['sky', 'storage', 'ls'])
        assert storage_obj.name not in out.decode('utf-8')

    def test_copy_mount_existing_storage(self, tmp_copy_mnt_existing_storage_obj):
        # Creates a bucket with no source in MOUNT mode (empty bucket), and
        # then tries to load the same storage in COPY mode.
        tmp_copy_mnt_existing_storage_obj.add_store(storage_lib.StoreType.S3)
        storage_name = tmp_copy_mnt_existing_storage_obj.name

        # Check `sky storage ls` to ensure storage object exists
        out = subprocess.check_output(['sky', 'storage', 'ls']).decode('utf-8')
        assert (
            storage_name in out
        ), f'Storage {storage_name} not found in sky storage ls.'

    @pytest.mark.parametrize(
        'store_type',
        [
            storage_lib.StoreType.S3,
            storage_lib.StoreType.GCS,
            pytest.param(storage_lib.StoreType.IBM, marks=pytest.mark.ibm),
            pytest.param(storage_lib.StoreType.R2, marks=pytest.mark.cloudflare),
        ],
    )
    def test_list_source(self, tmp_local_list_storage_obj, store_type):
        # Uses a list in the source field to specify a file and a directory to
        # be uploaded to the storage object.
        tmp_local_list_storage_obj.add_store(store_type)

        # Check if tmp-file exists in the bucket root using cli
        out = subprocess.check_output(
            self.cli_ls_cmd(store_type, tmp_local_list_storage_obj.name), shell=True
        )
        assert 'tmp-file' in out.decode(
            'utf-8'
        ), 'File not found in bucket - output was : {}'.format(out.decode('utf-8'))

        # Check if tmp-file exists in the bucket/tmp-source using cli
        out = subprocess.check_output(
            self.cli_ls_cmd(store_type, tmp_local_list_storage_obj.name, 'tmp-source/'),
            shell=True,
        )
        assert 'tmp-file' in out.decode(
            'utf-8'
        ), 'File not found in bucket - output was : {}'.format(out.decode('utf-8'))

    @pytest.mark.parametrize(
        'invalid_name_list, store_type',
        [
            (AWS_INVALID_NAMES, storage_lib.StoreType.S3),
            (GCS_INVALID_NAMES, storage_lib.StoreType.GCS),
            pytest.param(
                IBM_INVALID_NAMES, storage_lib.StoreType.IBM, marks=pytest.mark.ibm
            ),
            pytest.param(
                AWS_INVALID_NAMES,
                storage_lib.StoreType.R2,
                marks=pytest.mark.cloudflare,
            ),
        ],
    )
    def test_invalid_names(self, invalid_name_list, store_type):
        # Uses a list in the source field to specify a file and a directory to
        # be uploaded to the storage object.
        for name in invalid_name_list:
            with pytest.raises(sky.exceptions.StorageNameError):
                storage_obj = storage_lib.Storage(name=name)
                storage_obj.add_store(store_type)

    @pytest.mark.parametrize(
        'gitignore_structure, store_type',
        [
            (GITIGNORE_SYNC_TEST_DIR_STRUCTURE, storage_lib.StoreType.S3),
            (GITIGNORE_SYNC_TEST_DIR_STRUCTURE, storage_lib.StoreType.GCS),
            pytest.param(
                GITIGNORE_SYNC_TEST_DIR_STRUCTURE,
                storage_lib.StoreType.R2,
                marks=pytest.mark.cloudflare,
            ),
        ],
    )
    def test_excluded_file_cloud_storage_upload_copy(
        self, gitignore_structure, store_type, tmp_gitignore_storage_obj
    ):
        # tests if files included in .gitignore and .git/info/exclude are
        # excluded from being transferred to Storage

        tmp_gitignore_storage_obj.add_store(store_type)

        upload_file_name = 'included'
        # Count the number of files with the given file name
        up_cmd = self.cli_count_name_in_bucket(
            store_type, tmp_gitignore_storage_obj.name, file_name=upload_file_name
        )
        git_exclude_cmd = self.cli_count_name_in_bucket(
            store_type, tmp_gitignore_storage_obj.name, file_name='.git'
        )
        cnt_num_file_cmd = self.cli_count_file_in_bucket(
            store_type, tmp_gitignore_storage_obj.name
        )

        up_output = subprocess.check_output(up_cmd, shell=True)
        git_exclude_output = subprocess.check_output(git_exclude_cmd, shell=True)
        cnt_output = subprocess.check_output(cnt_num_file_cmd, shell=True)

        assert '3' in up_output.decode(
            'utf-8'
        ), 'Files to be included are not completely uploaded.'
        # 1 is read as .gitignore is uploaded
        assert '1' in git_exclude_output.decode(
            'utf-8'
        ), '.git directory should not be uploaded.'
        # 4 files include .gitignore, included.log, included.txt, include_dir/included.log
        assert '4' in cnt_output.decode(
            'utf-8'
        ), 'Some items listed in .gitignore and .git/info/exclude are not excluded.'


# ---------- Testing YAML Specs ----------
# Our sky storage requires credentials to check the bucket existance when
# loading a task from the yaml file, so we cannot make it a unit test.
class TestYamlSpecs:
    # TODO(zhwu): Add test for `to_yaml_config` for the Storage object.
    #  We should not use `examples/storage_demo.yaml` here, since it requires
    #  users to ensure bucket names to not exist and/or be unique.
    _TEST_YAML_PATHS = [
        'examples/minimal.yaml',
        'examples/managed_spot.yaml',
        'examples/using_file_mounts.yaml',
        'examples/resnet_app.yaml',
        'examples/multi_hostname.yaml',
    ]

    def _is_dict_subset(self, d1, d2):
        """Check if d1 is the subset of d2."""
        for k, v in d1.items():
            if k not in d2:
                if isinstance(v, list) or isinstance(v, dict):
                    assert len(v) == 0, (k, v)
                else:
                    assert False, (k, v)
            elif isinstance(v, dict):
                assert isinstance(d2[k], dict), (k, v, d2)
                self._is_dict_subset(v, d2[k])
            elif isinstance(v, str):
                if k == 'accelerators':
                    resources = sky.Resources()
                    resources._set_accelerators(v, None)
                    assert resources.accelerators == d2[k], (k, v, d2)
                else:
                    assert v.lower() == d2[k].lower(), (k, v, d2[k])
            else:
                assert v == d2[k], (k, v, d2[k])

    def _check_equivalent(self, yaml_path):
        """Check if the yaml is equivalent after load and dump again."""
        origin_task_config = common_utils.read_yaml(yaml_path)

        task = sky.Task.from_yaml(yaml_path)
        new_task_config = task.to_yaml_config()
        # d1 <= d2
        print(origin_task_config, new_task_config)
        self._is_dict_subset(origin_task_config, new_task_config)

    def test_load_dump_yaml_config_equivalent(self):
        """Test if the yaml config is equivalent after load and dump again."""
        pathlib.Path('~/datasets').expanduser().mkdir(exist_ok=True)
        pathlib.Path('~/tmpfile').expanduser().touch()
        pathlib.Path('~/.ssh').expanduser().mkdir(exist_ok=True)
        pathlib.Path('~/.ssh/id_rsa.pub').expanduser().touch()
        pathlib.Path('~/tmp-workdir').expanduser().mkdir(exist_ok=True)
        pathlib.Path('~/Downloads/tpu').expanduser().mkdir(parents=True, exist_ok=True)
        for yaml_path in self._TEST_YAML_PATHS:
            self._check_equivalent(yaml_path)


# ---------- Testing Multiple Accelerators ----------
def test_multiple_accelerators_ordered():
    name = _get_cluster_name()
    test = Test(
        'multiple-accelerators-ordered',
        [
            f'sky launch -y -c {name} tests/test_yamls/test_multiple_accelerators_ordered.yaml | grep "Using user-specified accelerators list"',
            f'sky logs {name} 1 --status',  # Ensure the job succeeded.
        ],
        f'sky down -y {name}',
        timeout=20 * 60,
    )
    run_one_test(test)


def test_multiple_accelerators_ordered_with_default():
    name = _get_cluster_name()
    test = Test(
        'multiple-accelerators-ordered',
        [
            f'sky launch -y -c {name} tests/test_yamls/test_multiple_accelerators_ordered_with_default.yaml | grep "Using user-specified accelerators list"',
            f'sky logs {name} 1 --status',  # Ensure the job succeeded.
            f'sky status {name} | grep Spot',
        ],
        f'sky down -y {name}',
    )
    run_one_test(test)


def test_multiple_accelerators_unordered():
    name = _get_cluster_name()
    test = Test(
        'multiple-accelerators-unordered',
        [
            f'sky launch -y -c {name} tests/test_yamls/test_multiple_accelerators_unordered.yaml',
            f'sky logs {name} 1 --status',  # Ensure the job succeeded.
        ],
        f'sky down -y {name}',
    )
    run_one_test(test)


def test_multiple_accelerators_unordered_with_default():
    name = _get_cluster_name()
    test = Test(
        'multiple-accelerators-unordered',
        [
            f'sky launch -y -c {name} tests/test_yamls/test_multiple_accelerators_unordered_with_default.yaml',
            f'sky logs {name} 1 --status',  # Ensure the job succeeded.
            f'sky status {name} | grep Spot',
        ],
        f'sky down -y {name}',
    )
    run_one_test(test)


def test_multiple_resources():
    name = _get_cluster_name()
    test = Test(
        'multiple-resources',
        [
            f'sky launch -y -c {name} tests/test_yamls/test_multiple_resources.yaml',
            f'sky logs {name} 1 --status',  # Ensure the job succeeded.
        ],
        f'sky down -y {name}',
    )
    run_one_test(test)


# ---------- Sky Benchmark ----------
def test_sky_bench(generic_cloud: str):
    name = _get_cluster_name()
    test = Test(
        'sky-bench',
        [
            f'sky bench launch -y -b {name} --cloud {generic_cloud} -i0 tests/test_yamls/minimal.yaml',
            'sleep 120',
            f'sky bench show {name} | grep sky-bench-{name} | grep FINISHED',
        ],
        f'sky bench down {name} -y; sky bench delete {name} -y',
    )
    run_one_test(test)<|MERGE_RESOLUTION|>--- conflicted
+++ resolved
@@ -1534,16 +1534,9 @@
         'gcp_http_server_with_custom_ports',
         [
             f'sky launch -y -d -c {name} --cloud gcp examples/http_server_with_custom_ports/task.yaml',
-<<<<<<< HEAD
-            'sleep 10',
-            'ip=$(grep -A1 "Host '
-            + name
-            + '" ~/.ssh/config | grep "HostName" | awk \'{print $2}\'); curl $ip:33828 | grep "<h1>This is a demo HTML page.</h1>"',
-=======
             f'until SKYPILOT_DEBUG=0 sky status --endpoint 33828 {name}; do sleep 10; done',
             # Retry a few times to avoid flakiness in ports being open.
             f'ip=$(SKYPILOT_DEBUG=0 sky status --endpoint 33828 {name}); success=false; for i in $(seq 1 5); do if curl $ip | grep "<h1>This is a demo HTML page.</h1>"; then success=true; break; fi; sleep 10; done; if [ "$success" = false ]; then exit 1; fi',
->>>>>>> 401f2729
         ],
         f'sky down -y {name}',
     )
@@ -1558,16 +1551,9 @@
         'aws_http_server_with_custom_ports',
         [
             f'sky launch -y -d -c {name} --cloud aws examples/http_server_with_custom_ports/task.yaml',
-<<<<<<< HEAD
-            'sleep 10',
-            'ip=$(grep -A1 "Host '
-            + name
-            + '" ~/.ssh/config | grep "HostName" | awk \'{print $2}\'); curl $ip:33828 | grep "<h1>This is a demo HTML page.</h1>"',
-=======
             f'until SKYPILOT_DEBUG=0 sky status --endpoint 33828 {name}; do sleep 10; done',
             # Retry a few times to avoid flakiness in ports being open.
             f'ip=$(SKYPILOT_DEBUG=0 sky status --endpoint 33828 {name}); success=false; for i in $(seq 1 5); do if curl $ip | grep "<h1>This is a demo HTML page.</h1>"; then success=true; break; fi; sleep 10; done; if [ "$success" = false ]; then exit 1; fi'
->>>>>>> 401f2729
         ],
         f'sky down -y {name}',
     )
@@ -1582,12 +1568,6 @@
         'azure_http_server_with_custom_ports',
         [
             f'sky launch -y -d -c {name} --cloud azure examples/http_server_with_custom_ports/task.yaml',
-<<<<<<< HEAD
-            'sleep 10',
-            'ip=$(grep -A1 "Host '
-            + name
-            + '" ~/.ssh/config | grep "HostName" | awk \'{print $2}\'); curl $ip:33828 | grep "<h1>This is a demo HTML page.</h1>"',
-=======
             f'until SKYPILOT_DEBUG=0 sky status --endpoint 33828 {name}; do sleep 10; done',
             # Retry a few times to avoid flakiness in ports being open.
             f'ip=$(SKYPILOT_DEBUG=0 sky status --endpoint 33828 {name}); success=false; for i in $(seq 1 5); do if curl $ip | grep "<h1>This is a demo HTML page.</h1>"; then success=true; break; fi; sleep 10; done; if [ "$success" = false ]; then exit 1; fi'
@@ -1608,7 +1588,6 @@
             f'until SKYPILOT_DEBUG=0 sky status --endpoint 33828 {name}; do sleep 10; done',
             # Retry a few times to avoid flakiness in ports being open.
             f'ip=$(SKYPILOT_DEBUG=0 sky status --endpoint 33828 {name}); success=false; for i in $(seq 1 100); do if curl $ip | grep "<h1>This is a demo HTML page.</h1>"; then success=true; break; fi; sleep 5; done; if [ "$success" = false ]; then exit 1; fi'
->>>>>>> 401f2729
         ],
         f'sky down -y {name}',
     )
